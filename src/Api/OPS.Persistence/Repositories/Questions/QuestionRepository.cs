﻿using Microsoft.EntityFrameworkCore;
using OPS.Domain.Contracts.Repository.Questions;
using OPS.Persistence.Repositories.Common;
using OPS.Domain.Entities.Exam;
using QuestionType = OPS.Domain.Enums.QuestionType;

namespace OPS.Persistence.Repositories.Questions;

internal class QuestionRepository(AppDbContext dbContext) : Repository<Question>(dbContext), IQuestionRepository
{
    private readonly AppDbContext _dbContext = dbContext;

    public async Task<Question?> GetWithTestCases(Guid questionId, CancellationToken cancellationToken)
    {
        return await _dbContext.Questions
            .Include(q => q.Examination)
            .Include(q => q.TestCases)
            .Where(q => q.Id == questionId)
            .OrderBy(q => q.CreatedAt)
            .SingleOrDefaultAsync(cancellationToken);
    }

    public async Task<List<Question>> GetProblemSolvingByExamIdAsync(Guid examId, CancellationToken cancellationToken)
    {
        return await _dbContext.Questions
            .AsNoTracking()
            .Include(q => q.TestCases)
            .Where(q => q.ExaminationId == examId && q.QuestionTypeId == (int)QuestionType.ProblemSolving)
            .OrderBy(q => q.CreatedAt)
            .ToListAsync(cancellationToken);
    }

    public async Task<Question?> GetWithMcqOption(Guid questionId, CancellationToken cancellationToken)
    {
        return await _dbContext.Questions
            .Include(q => q.Examination)
            .Include(q => q.McqOption)
            .Where(q => q.Id == questionId)
            .OrderBy(q => q.CreatedAt)
            .SingleOrDefaultAsync(cancellationToken);
    }

    public async Task<List<Question>> GetMcqByExamIdAsync(Guid examId, CancellationToken cancellationToken)
    {
        return await _dbContext.Questions
            .AsNoTracking()
            .Include(q => q.McqOption)
            .Where(q => q.ExaminationId == examId && q.QuestionTypeId == (int)QuestionType.MCQ)
            .OrderBy(q => q.CreatedAt)
            .ToListAsync(cancellationToken);
    }

    public async Task<Question?> GetWrittenByIdAsync(Guid questionId, CancellationToken cancellationToken)
<<<<<<< HEAD
    {
        return await _dbContext.Questions
            .Where(q => q.Id == questionId && q.QuestionTypeId == (int)QuestionType.Written)
            .OrderBy(q => q.CreatedAt)
            .SingleOrDefaultAsync(cancellationToken);
    }
    
    public async Task<Question?> GetWithExamAsync(Guid questionId, CancellationToken cancellationToken)
    {
        return await _dbContext.Questions
=======
    {
        return await _dbContext.Questions
            .Where(q => q.Id == questionId && q.QuestionTypeId == (int)QuestionType.Written)
            .OrderBy(q => q.CreatedAt)
            .SingleOrDefaultAsync(cancellationToken);
    }

    public async Task<Question?> GetWithExamAsync(Guid questionId, CancellationToken cancellationToken)
    {
        return await _dbContext.Questions
>>>>>>> a78eb76e
            .Include(q => q.Examination)
            .Where(q => q.Id == questionId)
            .OrderBy(q => q.CreatedAt)
            .SingleOrDefaultAsync(cancellationToken);
    }

    public async Task<List<Question>> GetWrittenByExamIdAsync(Guid examId, CancellationToken cancellationToken)
    {
        return await _dbContext.Questions
            .Where(q => q.ExaminationId == examId && q.QuestionTypeId == (int)QuestionType.Written)
            .OrderBy(q => q.CreatedAt)
            .ToListAsync(cancellationToken);
    }
}<|MERGE_RESOLUTION|>--- conflicted
+++ resolved
@@ -51,18 +51,6 @@
     }
 
     public async Task<Question?> GetWrittenByIdAsync(Guid questionId, CancellationToken cancellationToken)
-<<<<<<< HEAD
-    {
-        return await _dbContext.Questions
-            .Where(q => q.Id == questionId && q.QuestionTypeId == (int)QuestionType.Written)
-            .OrderBy(q => q.CreatedAt)
-            .SingleOrDefaultAsync(cancellationToken);
-    }
-    
-    public async Task<Question?> GetWithExamAsync(Guid questionId, CancellationToken cancellationToken)
-    {
-        return await _dbContext.Questions
-=======
     {
         return await _dbContext.Questions
             .Where(q => q.Id == questionId && q.QuestionTypeId == (int)QuestionType.Written)
@@ -73,7 +61,6 @@
     public async Task<Question?> GetWithExamAsync(Guid questionId, CancellationToken cancellationToken)
     {
         return await _dbContext.Questions
->>>>>>> a78eb76e
             .Include(q => q.Examination)
             .Where(q => q.Id == questionId)
             .OrderBy(q => q.CreatedAt)
