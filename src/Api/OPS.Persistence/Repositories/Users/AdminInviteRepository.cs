--- conflicted
+++ resolved
@@ -17,11 +17,7 @@
             .Where(a => a.Email == email)
             .AnyAsync(cancellationToken);
     }
-<<<<<<< HEAD
-    
-=======
 
->>>>>>> a78eb76e
     public async Task<AdminInvite?> GetByEmailAsync(string email, CancellationToken cancellationToken)
     {
         return await _dbContext.AdminInvites
