﻿using Microsoft.EntityFrameworkCore;
<<<<<<< HEAD
using Microsoft.Identity.Client;
using OPS.Domain.Contracts;
=======
using OPS.Domain.Contracts.Repository;
>>>>>>> 830761c8
using OPS.Domain.Entities.Exam;

namespace OPS.Persistence.Repositories;

internal class ExamRepository(AppDbContext dbContext) : Repository<Examination>(dbContext), IExamRepository
{
    private readonly AppDbContext _dbContext = dbContext;

    public async Task<List<Examination>> GetAllExamsByAccountIdAsync(Guid accountId, CancellationToken cancellationToken)
    {
        return await _dbContext.Exams
             .AsNoTracking()
             .Where(exam => _dbContext.ExamCandidates .Any(ec => ec.ExaminationId == exam.Id && ec.AccountId == accountId))
             .OrderBy(exam => exam.OpensAt)
             .ToListAsync(cancellationToken);
    }

    public async Task<List<Examination>> GetPreviousExamsByAccountIdAsync(Guid accountId, CancellationToken cancellationToken)
    {
        return await _dbContext.Exams
             .AsNoTracking()
             .Where(ec => ec.ClosesAt  < DateTime.UtcNow)
             .Where(exam => _dbContext.ExamCandidates
             .Any(ec => ec.ExaminationId == exam.Id && ec.AccountId == accountId))
             .OrderBy(exam => exam.OpensAt)
             .ToListAsync(cancellationToken);
    }

    public async Task<List<Examination>> GetUpcomingExamsAsync(CancellationToken cancellationToken)
    {
        return await _dbContext.Examinations
            .AsNoTracking()
            .Where(exam => exam.OpensAt > DateTime.UtcNow)
            .OrderBy(exam => exam.OpensAt)
            .ToListAsync(cancellationToken);
    }

    public async Task<List<Examination>> GetUpcomingExamsByAccountIdAsync(Guid accountId
        , CancellationToken cancellationToken)
    {
        return await _dbContext.Exams
             .AsNoTracking()
             .Where(exam => exam.OpensAt > DateTime.UtcNow)
             .Where(exam => _dbContext.ExamCandidates
             .Any(ec => ec.ExaminationId == exam.Id && ec.AccountId == accountId))
             .OrderBy(exam => exam.OpensAt)
             .ToListAsync(cancellationToken);
    }
}<|MERGE_RESOLUTION|>--- conflicted
+++ resolved
@@ -1,10 +1,5 @@
 ﻿using Microsoft.EntityFrameworkCore;
-<<<<<<< HEAD
-using Microsoft.Identity.Client;
-using OPS.Domain.Contracts;
-=======
 using OPS.Domain.Contracts.Repository;
->>>>>>> 830761c8
 using OPS.Domain.Entities.Exam;
 
 namespace OPS.Persistence.Repositories;
@@ -15,7 +10,7 @@
 
     public async Task<List<Examination>> GetAllExamsByAccountIdAsync(Guid accountId, CancellationToken cancellationToken)
     {
-        return await _dbContext.Exams
+        return await _dbContext.Examinations
              .AsNoTracking()
              .Where(exam => _dbContext.ExamCandidates .Any(ec => ec.ExaminationId == exam.Id && ec.AccountId == accountId))
              .OrderBy(exam => exam.OpensAt)
@@ -24,7 +19,7 @@
 
     public async Task<List<Examination>> GetPreviousExamsByAccountIdAsync(Guid accountId, CancellationToken cancellationToken)
     {
-        return await _dbContext.Exams
+        return await _dbContext.Examinations
              .AsNoTracking()
              .Where(ec => ec.ClosesAt  < DateTime.UtcNow)
              .Where(exam => _dbContext.ExamCandidates
