--- conflicted
+++ resolved
@@ -1,33 +1,25 @@
 ﻿using Microsoft.EntityFrameworkCore;
 using OPS.Domain;
-using OPS.Domain.Contracts.Repository;
+using OPS.Domain.Contracts;
 using OPS.Domain.Entities.Common;
-using OPS.Persistence.Repositories;
 
 namespace OPS.Persistence;
 
-<<<<<<< HEAD
-internal class UnitOfWork(AppDbContext dbContext, IExamRepository examRepository, IAccountRepository accountRepository, IExamCandidatesRepository examCandidateRepository,IQuestionRepository questionRepository,IWrittenSubmissionRepository writtenSubmissionRepository)
-    : IUnitOfWork
-=======
 internal class UnitOfWork(
     AppDbContext dbContext,
     IAccountRepository accountRepository,
     IOtpRepository otpRepository,
     IExamRepository examRepository) : IUnitOfWork
->>>>>>> 830761c8
 {
     private readonly AppDbContext _dbContext = dbContext;
 
     public IAccountRepository Account { get; } = accountRepository;
-<<<<<<< HEAD
+    public IOtpRepository Otp { get; } = otpRepository;
+    public IExamRepository Exam { get; } = examRepository;
     public IExamCandidatesRepository ExamCandiates { get; } = examCandidateRepository;
     public IQuestionRepository Question { get; } = questionRepository;
     public IWrittenSubmissionRepository WrittenSubmission { get; } = writtenSubmissionRepository; 
-=======
-    public IOtpRepository Otp { get; } = otpRepository;
-    public IExamRepository Exam { get; } = examRepository;
->>>>>>> 830761c8
+
 
     public async Task<int> CommitAsync(CancellationToken cancellationToken = default)
     {
