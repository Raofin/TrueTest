﻿using MediatR;
using Microsoft.AspNetCore.Mvc;
using OPS.Api.Common;
using OPS.Api.Common.ErrorResponses;
<<<<<<< HEAD
using OPS.Application.Contracts.Dtos;
using OPS.Application.Features.Questions.ProblemSolving.Commands;
using OPS.Application.Features.Questions.ProblemSolving.Queries;
using static Microsoft.AspNetCore.Http.StatusCodes;

namespace OPS.Api.Controllers;

[Route("api/Questions/Problem")]
[ProducesResponseType<UnauthorizedResponse>(Status401Unauthorized)]
=======
using OPS.Application.Dtos;
using OPS.Application.Features.Questions.ProblemSolving.Commands;
using OPS.Application.Features.Questions.ProblemSolving.Queries;
using OPS.Infrastructure.Authentication.Permission;
using static Microsoft.AspNetCore.Http.StatusCodes;
using static OPS.Infrastructure.Authentication.Permission.Permissions;

namespace OPS.Api.Controllers;

[Route("Questions/Problem")]
[ProducesResponseType<UnauthorizedResponse>(Status401Unauthorized)]
[ProducesResponseType<ForbiddenResponse>(Status403Forbidden)]
[ProducesResponseType<ExceptionResponse>(Status500InternalServerError)]
>>>>>>> c4d500b0
public class QuestionProblemController(IMediator mediator) : BaseApiController
{
    private readonly IMediator _mediator = mediator;

    /// <summary>Creates a problem-solving question.</summary>
    /// <param name="command">A new problem-solving question with details.</param>
<<<<<<< HEAD
    /// <returns>Newly created problem-solving question.</returns>
    [HttpPost("Create")]
    [EndpointDescription("Creates a problem-solving question.")]
    [ProducesResponseType<ProblemQuestionResponse>(Status200OK)]
    [ProducesResponseType<ValidationErrorResponse>(Status400BadRequest)]
    [ProducesResponseType<NotFoundResponse>(Status404NotFound)]
    public async Task<IActionResult> CreateProblemSolvingAsync(CreateProblemSolvingCommand command)
    {
        var response = await _mediator.Send(command);
        return ToResult(response);
    }

    /// <summary>Retrieves a specific problem-solving question.</summary>
    /// <param name="questionId">Problem-solving question Id.</param>
    /// <returns>Problem-solving question with details.</returns>
    [HttpGet("{questionId:guid}")]
    [EndpointDescription("Retrieves a specific problem-solving question.")]
    [ProducesResponseType<ProblemQuestionResponse>(Status200OK)]
    [ProducesResponseType<ValidationErrorResponse>(Status400BadRequest)]
    [ProducesResponseType<NotFoundResponse>(Status404NotFound)]
    public async Task<IActionResult> GetProblemSolvingByIdAsync(Guid questionId)
    {
        var query = new GetProblemSolvingByIdQuery(questionId);
        var response = await _mediator.Send(query);
        return ToResult(response);
    }

    /// <summary>Retrieves problem-solving questions of a specific exam.</summary>
    /// <param name="examId">Exam Id.</param>
    /// <returns>List of all problem-solving questions of a specific exam.</returns>
    [HttpGet("ByExam/{examId:guid}")]
    [EndpointDescription("Retrieves problem-solving questions of a specific exam.")]
    [ProducesResponseType<List<ProblemQuestionResponse>>(Status200OK)]
    [ProducesResponseType<ValidationErrorResponse>(Status400BadRequest)]
    public async Task<IActionResult> GetProblemSolvingByExamAsync(Guid examId)
    {
        var query = new GetProblemSolvingByExamQuery(examId);
        var response = await _mediator.Send(query);
=======
    /// <param name="cancellationToken">Request cancellation token.</param>
    /// <returns>Newly created problem-solving question.</returns>
    [HttpPost("Create")]
    [HasPermission(ManageQuestions)]
    [EndpointDescription("Creates a problem-solving question.")]
    [ProducesResponseType<List<ProblemQuestionResponse>>(Status200OK)]
    [ProducesResponseType<ValidationErrorResponse>(Status400BadRequest)]
    [ProducesResponseType<NotFoundResponse>(Status404NotFound)]
    public async Task<IActionResult> CreateProblemSolvingAsync(CreateProblemSolvingCommand command,
        CancellationToken cancellationToken)
    {
        var response = await _mediator.Send(command, cancellationToken);
        return ToResult(response);
    }

    /// <summary>Retrieves a problem-solving question.</summary>
    /// <param name="questionId">Problem-solving question Id.</param>
    /// <param name="cancellationToken">Request cancellation token.</param>
    /// <returns>Problem-solving question with details.</returns>
    [HttpGet("{questionId:guid}")]
    [HasPermission(ManageQuestions)]
    [EndpointDescription("Retrieves a problem-solving question.")]
    [ProducesResponseType<ProblemQuestionResponse>(Status200OK)]
    [ProducesResponseType<ValidationErrorResponse>(Status400BadRequest)]
    [ProducesResponseType<NotFoundResponse>(Status404NotFound)]
    public async Task<IActionResult> GetProblemSolvingByIdAsync(Guid questionId, CancellationToken cancellationToken)
    {
        var query = new GetProblemSolvingByIdQuery(questionId);
        var response = await _mediator.Send(query, cancellationToken);
        return ToResult(response);
    }

    /// <summary>Retrieves problem-solving questions of an exam.</summary>
    /// <param name="examId">Exam Id.</param>
    /// <param name="cancellationToken">Request cancellation token.</param>
    /// <returns>List of all problem-solving questions of an exam.</returns>
    [HttpGet("ByExam/{examId:guid}")]
    [HasPermission(ManageQuestions)]
    [EndpointDescription("Retrieves problem-solving questions of an exam.")]
    [ProducesResponseType<List<ProblemQuestionResponse>>(Status200OK)]
    [ProducesResponseType<ValidationErrorResponse>(Status400BadRequest)]
    public async Task<IActionResult> GetProblemSolvingByExamAsync(Guid examId,
        CancellationToken cancellationToken = default)
    {
        var query = new GetProblemSolvingByExamQuery(examId);
        var response = await _mediator.Send(query, cancellationToken);
>>>>>>> c4d500b0
        return ToResult(response);
    }

    /// <summary>Updates a problem-solving question.</summary>
    /// <param name="command">Problem-solving question Id and updated details.</param>
<<<<<<< HEAD
    /// <returns>The updated problem-solving question.</returns>
    [HttpPut("Update")]
=======
    /// <param name="cancellationToken">Request cancellation token.</param>
    /// <returns>The updated problem-solving question.</returns>
    [HttpPatch("Update")]
    [HasPermission(ManageQuestions)]
>>>>>>> c4d500b0
    [EndpointDescription("Updates a problem-solving question.")]
    [ProducesResponseType<ProblemQuestionResponse>(Status200OK)]
    [ProducesResponseType<ValidationErrorResponse>(Status400BadRequest)]
    [ProducesResponseType<NotFoundResponse>(Status404NotFound)]
<<<<<<< HEAD
    public async Task<IActionResult> UpdateProblemSolvingAsync(UpdateProblemSolvingCommand command)
    {
        var response = await _mediator.Send(command);
        return ToResult(response);
    }

    /// <summary>Deletes a test case.</summary>
    /// <param name="testCaseId">Test case Id.</param>
    /// <returns>Void.</returns>
    [HttpDelete("TestCase/{testCaseId:guid}")]
    [EndpointDescription("Deletes a test case.")]
    [ProducesResponseType(Status200OK)]
    [ProducesResponseType<ValidationErrorResponse>(Status400BadRequest)]
    [ProducesResponseType<NotFoundResponse>(Status404NotFound)]
    public async Task<IActionResult> DeleteTestCaseAsync(Guid testCaseId)
    {
        var query = new DeleteTestCaseCommand(testCaseId);
        var response = await _mediator.Send(query);
        return ToResult(response);
    }

    /// <summary>Deletes a problem-solving question.</summary>
    /// <param name="questionId">Problem-solving question Id.</param>
    /// <returns>Void.</returns>
    [HttpDelete("Delete/{questionId:guid}")]
    [EndpointDescription("Deletes a problem-solving question.")]
    [ProducesResponseType<EmptyResult>(Status200OK)]
    [ProducesResponseType<ValidationErrorResponse>(Status400BadRequest)]
    [ProducesResponseType<NotFoundResponse>(Status404NotFound)]
    public async Task<IActionResult> DeleteProblemSolvingAsync(Guid questionId)
    {
        var query = new DeleteProblemSolvingCommand(questionId);
        var response = await _mediator.Send(query);
=======
    [ProducesResponseType<ConflictResponse>(Status409Conflict)]
    public async Task<IActionResult> UpdateProblemSolvingAsync(UpdateProblemSolvingCommand command,
        CancellationToken cancellationToken = default)
    {
        var response = await _mediator.Send(command, cancellationToken);
        return ToResult(response);
    }

    /// <summary>Deletes a problem-solving question.</summary>
    /// <param name="questionId">Problem-solving question Id.</param>
    /// <param name="cancellationToken">Request cancellation token.</param>
    /// <returns>Success response.</returns>
    [HttpDelete("Delete/{questionId:guid}")]
    [HasPermission(ManageQuestions)]
    [EndpointDescription("Deletes a problem-solving question.")]
    [ProducesResponseType<EmptyResult>(Status200OK)]
    [ProducesResponseType<ValidationErrorResponse>(Status400BadRequest)]
    [ProducesResponseType<NotFoundResponse>(Status404NotFound)]
    [ProducesResponseType<ConflictResponse>(Status409Conflict)]
    public async Task<IActionResult> DeleteProblemSolvingAsync(Guid questionId, CancellationToken cancellationToken)
    {
        var query = new DeleteProblemSolvingCommand(questionId);
        var response = await _mediator.Send(query, cancellationToken);
        return ToResult(response);
    }

    /// <summary>Deletes a test case.</summary>
    /// <param name="testCaseId">Test case Id.</param>
    /// <param name="cancellationToken">Request cancellation token.</param>
    /// <returns>Success response.</returns>
    [HttpDelete("TestCase/{testCaseId:guid}")]
    [HasPermission(ManageQuestions)]
    [EndpointDescription("Deletes a test case.")]
    [ProducesResponseType(Status200OK)]
    [ProducesResponseType<ValidationErrorResponse>(Status400BadRequest)]
    [ProducesResponseType<NotFoundResponse>(Status404NotFound)]
    [ProducesResponseType<ConflictResponse>(Status409Conflict)]
    public async Task<IActionResult> DeleteTestCaseAsync(Guid testCaseId, CancellationToken cancellationToken)
    {
        var query = new DeleteTestCaseCommand(testCaseId);
        var response = await _mediator.Send(query, cancellationToken);
>>>>>>> c4d500b0
        return ToResult(response);
    }
}<|MERGE_RESOLUTION|>--- conflicted
+++ resolved
@@ -2,17 +2,6 @@
 using Microsoft.AspNetCore.Mvc;
 using OPS.Api.Common;
 using OPS.Api.Common.ErrorResponses;
-<<<<<<< HEAD
-using OPS.Application.Contracts.Dtos;
-using OPS.Application.Features.Questions.ProblemSolving.Commands;
-using OPS.Application.Features.Questions.ProblemSolving.Queries;
-using static Microsoft.AspNetCore.Http.StatusCodes;
-
-namespace OPS.Api.Controllers;
-
-[Route("api/Questions/Problem")]
-[ProducesResponseType<UnauthorizedResponse>(Status401Unauthorized)]
-=======
 using OPS.Application.Dtos;
 using OPS.Application.Features.Questions.ProblemSolving.Commands;
 using OPS.Application.Features.Questions.ProblemSolving.Queries;
@@ -26,53 +15,12 @@
 [ProducesResponseType<UnauthorizedResponse>(Status401Unauthorized)]
 [ProducesResponseType<ForbiddenResponse>(Status403Forbidden)]
 [ProducesResponseType<ExceptionResponse>(Status500InternalServerError)]
->>>>>>> c4d500b0
 public class QuestionProblemController(IMediator mediator) : BaseApiController
 {
     private readonly IMediator _mediator = mediator;
 
     /// <summary>Creates a problem-solving question.</summary>
     /// <param name="command">A new problem-solving question with details.</param>
-<<<<<<< HEAD
-    /// <returns>Newly created problem-solving question.</returns>
-    [HttpPost("Create")]
-    [EndpointDescription("Creates a problem-solving question.")]
-    [ProducesResponseType<ProblemQuestionResponse>(Status200OK)]
-    [ProducesResponseType<ValidationErrorResponse>(Status400BadRequest)]
-    [ProducesResponseType<NotFoundResponse>(Status404NotFound)]
-    public async Task<IActionResult> CreateProblemSolvingAsync(CreateProblemSolvingCommand command)
-    {
-        var response = await _mediator.Send(command);
-        return ToResult(response);
-    }
-
-    /// <summary>Retrieves a specific problem-solving question.</summary>
-    /// <param name="questionId">Problem-solving question Id.</param>
-    /// <returns>Problem-solving question with details.</returns>
-    [HttpGet("{questionId:guid}")]
-    [EndpointDescription("Retrieves a specific problem-solving question.")]
-    [ProducesResponseType<ProblemQuestionResponse>(Status200OK)]
-    [ProducesResponseType<ValidationErrorResponse>(Status400BadRequest)]
-    [ProducesResponseType<NotFoundResponse>(Status404NotFound)]
-    public async Task<IActionResult> GetProblemSolvingByIdAsync(Guid questionId)
-    {
-        var query = new GetProblemSolvingByIdQuery(questionId);
-        var response = await _mediator.Send(query);
-        return ToResult(response);
-    }
-
-    /// <summary>Retrieves problem-solving questions of a specific exam.</summary>
-    /// <param name="examId">Exam Id.</param>
-    /// <returns>List of all problem-solving questions of a specific exam.</returns>
-    [HttpGet("ByExam/{examId:guid}")]
-    [EndpointDescription("Retrieves problem-solving questions of a specific exam.")]
-    [ProducesResponseType<List<ProblemQuestionResponse>>(Status200OK)]
-    [ProducesResponseType<ValidationErrorResponse>(Status400BadRequest)]
-    public async Task<IActionResult> GetProblemSolvingByExamAsync(Guid examId)
-    {
-        var query = new GetProblemSolvingByExamQuery(examId);
-        var response = await _mediator.Send(query);
-=======
     /// <param name="cancellationToken">Request cancellation token.</param>
     /// <returns>Newly created problem-solving question.</returns>
     [HttpPost("Create")]
@@ -119,60 +67,19 @@
     {
         var query = new GetProblemSolvingByExamQuery(examId);
         var response = await _mediator.Send(query, cancellationToken);
->>>>>>> c4d500b0
         return ToResult(response);
     }
 
     /// <summary>Updates a problem-solving question.</summary>
     /// <param name="command">Problem-solving question Id and updated details.</param>
-<<<<<<< HEAD
-    /// <returns>The updated problem-solving question.</returns>
-    [HttpPut("Update")]
-=======
     /// <param name="cancellationToken">Request cancellation token.</param>
     /// <returns>The updated problem-solving question.</returns>
     [HttpPatch("Update")]
     [HasPermission(ManageQuestions)]
->>>>>>> c4d500b0
     [EndpointDescription("Updates a problem-solving question.")]
     [ProducesResponseType<ProblemQuestionResponse>(Status200OK)]
     [ProducesResponseType<ValidationErrorResponse>(Status400BadRequest)]
     [ProducesResponseType<NotFoundResponse>(Status404NotFound)]
-<<<<<<< HEAD
-    public async Task<IActionResult> UpdateProblemSolvingAsync(UpdateProblemSolvingCommand command)
-    {
-        var response = await _mediator.Send(command);
-        return ToResult(response);
-    }
-
-    /// <summary>Deletes a test case.</summary>
-    /// <param name="testCaseId">Test case Id.</param>
-    /// <returns>Void.</returns>
-    [HttpDelete("TestCase/{testCaseId:guid}")]
-    [EndpointDescription("Deletes a test case.")]
-    [ProducesResponseType(Status200OK)]
-    [ProducesResponseType<ValidationErrorResponse>(Status400BadRequest)]
-    [ProducesResponseType<NotFoundResponse>(Status404NotFound)]
-    public async Task<IActionResult> DeleteTestCaseAsync(Guid testCaseId)
-    {
-        var query = new DeleteTestCaseCommand(testCaseId);
-        var response = await _mediator.Send(query);
-        return ToResult(response);
-    }
-
-    /// <summary>Deletes a problem-solving question.</summary>
-    /// <param name="questionId">Problem-solving question Id.</param>
-    /// <returns>Void.</returns>
-    [HttpDelete("Delete/{questionId:guid}")]
-    [EndpointDescription("Deletes a problem-solving question.")]
-    [ProducesResponseType<EmptyResult>(Status200OK)]
-    [ProducesResponseType<ValidationErrorResponse>(Status400BadRequest)]
-    [ProducesResponseType<NotFoundResponse>(Status404NotFound)]
-    public async Task<IActionResult> DeleteProblemSolvingAsync(Guid questionId)
-    {
-        var query = new DeleteProblemSolvingCommand(questionId);
-        var response = await _mediator.Send(query);
-=======
     [ProducesResponseType<ConflictResponse>(Status409Conflict)]
     public async Task<IActionResult> UpdateProblemSolvingAsync(UpdateProblemSolvingCommand command,
         CancellationToken cancellationToken = default)
@@ -214,7 +121,6 @@
     {
         var query = new DeleteTestCaseCommand(testCaseId);
         var response = await _mediator.Send(query, cancellationToken);
->>>>>>> c4d500b0
         return ToResult(response);
     }
 }