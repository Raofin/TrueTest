--- conflicted
+++ resolved
@@ -81,27 +81,8 @@
     [ProducesResponseType<ValidationErrorResponse>(Status400BadRequest)]
     [ProducesResponseType<NotFoundResponse>(Status404NotFound)]
     [ProducesResponseType<ConflictResponse>(Status409Conflict)]
-<<<<<<< HEAD
-    public async Task<IActionResult> UpdateProblemSolvingAsync(UpdateProblemSolvingCommand command)
-    {
-        var response = await _mediator.Send(command);
-        return ToResult(response);
-    }
-
-    /// <summary>Deletes a test case.</summary>
-    /// <param name="testCaseId">Test case Id.</param>
-    /// <returns>Void.</returns>
-    [HttpDelete("TestCase/{testCaseId:guid}")]
-    [EndpointDescription("Deletes a test case.")]
-    [ProducesResponseType(Status200OK)]
-    [ProducesResponseType<ValidationErrorResponse>(Status400BadRequest)]
-    [ProducesResponseType<NotFoundResponse>(Status404NotFound)]
-    [ProducesResponseType<ConflictResponse>(Status409Conflict)]
-    public async Task<IActionResult> DeleteTestCaseAsync(Guid testCaseId)
-=======
     public async Task<IActionResult> UpdateProblemSolvingAsync(UpdateProblemSolvingCommand command,
         CancellationToken cancellationToken = default)
->>>>>>> a78eb76e
     {
         var response = await _mediator.Send(command, cancellationToken);
         return ToResult(response);
@@ -118,11 +99,7 @@
     [ProducesResponseType<ValidationErrorResponse>(Status400BadRequest)]
     [ProducesResponseType<NotFoundResponse>(Status404NotFound)]
     [ProducesResponseType<ConflictResponse>(Status409Conflict)]
-<<<<<<< HEAD
-    public async Task<IActionResult> DeleteProblemSolvingAsync(Guid questionId)
-=======
     public async Task<IActionResult> DeleteProblemSolvingAsync(Guid questionId, CancellationToken cancellationToken)
->>>>>>> a78eb76e
     {
         var query = new DeleteProblemSolvingCommand(questionId);
         var response = await _mediator.Send(query, cancellationToken);
