--- conflicted
+++ resolved
@@ -2,12 +2,7 @@
 using Microsoft.AspNetCore.Mvc;
 using OPS.Api.Common;
 using OPS.Api.Common.ErrorResponses;
-<<<<<<< HEAD
-using OPS.Application.Contracts.Dtos;
-using OPS.Application.Features.Examinations.Queries;
-=======
 using OPS.Application.Dtos;
->>>>>>> 26593229
 using OPS.Application.Features.User.Commands;
 using OPS.Application.Features.User.Queries;
 using OPS.Domain.Contracts.Core.Authentication;
@@ -45,11 +40,7 @@
     /// <returns>Updated account settings.</returns>
     [HttpPatch("AccountSettings")]
     [EndpointDescription("Updates account settings of the authenticated user.")]
-<<<<<<< HEAD
-    [ProducesResponseType<AccountResponse>(Status200OK)]
-=======
     [ProducesResponseType<AccountWithDetailsResponse>(Status200OK)]
->>>>>>> 26593229
     [ProducesResponseType<ValidationErrorResponse>(Status400BadRequest)]
     [ProducesResponseType<ConflictResponse>(Status409Conflict)]
     public async Task<IActionResult> UpdateAccountSettingsAsync(UpdateAccountSettingsCommand command)
@@ -62,11 +53,7 @@
     /// <returns>User details.</returns>
     [HttpGet("Details")]
     [EndpointDescription("Retrieves account details of the authenticated user.")]
-<<<<<<< HEAD
-    [ProducesResponseType<AccountResponse>(Status200OK)]
-=======
     [ProducesResponseType<AccountWithDetailsResponse>(Status200OK)]
->>>>>>> 26593229
     public async Task<IActionResult> GetDetailsAsync()
     {
         var query = new GetUserDetailsQuery();
@@ -98,21 +85,6 @@
     public async Task<IActionResult> DeleteProfileLinkAsync(DeleteProfileLinkCommand command)
     {
         var response = await _mediator.Send(command);
-<<<<<<< HEAD
-        return ToResult(response);
-    }
-
-    /// <summary>Retrieves exams of the authenticated user.</summary>
-    /// <returns>List of exams by user.</returns>
-    [HttpGet("Exams")]
-    [EndpointDescription("Retrieves exams of the authenticated user.")]
-    [ProducesResponseType<List<ExamResponse>>(Status200OK)]
-    public async Task<IActionResult> GetExamsAsync()
-    {
-        var query = new GetExamsByUserQuery();
-        var response = await _mediator.Send(query);
-=======
->>>>>>> 26593229
         return ToResult(response);
     }
 }