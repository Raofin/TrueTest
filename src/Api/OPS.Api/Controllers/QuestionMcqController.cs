﻿using MediatR;
using Microsoft.AspNetCore.Mvc;
using OPS.Api.Common;
using OPS.Api.Common.ErrorResponses;
<<<<<<< HEAD
using OPS.Application.Contracts.Dtos;
=======
using OPS.Application.Dtos;
>>>>>>> 26593229
using OPS.Application.Features.Questions.Mcq.Commands;
using OPS.Application.Features.Questions.Mcq.Queries;
using static Microsoft.AspNetCore.Http.StatusCodes;

namespace OPS.Api.Controllers;

[Route("api/Questions/Mcq")]
[ProducesResponseType<UnauthorizedResponse>(Status401Unauthorized)]
public class QuestionMcqController(IMediator mediator) : BaseApiController
{
    private readonly IMediator _mediator = mediator;

    /// <summary>Creates an MCQ Question.</summary>
    /// <param name="command">A new MCQ question with details.</param>
    /// <returns>Newly created MCQ question.</returns>
<<<<<<< HEAD
    [EndpointDescription("Creates an MCQ Question.")]
    [ProducesResponseType<McqQuestionResponse>(Status200OK)]
=======
    [HttpPost("Create")]
    [EndpointDescription("Creates an MCQ Question.")]
    [ProducesResponseType<List<McqQuestionResponse>>(Status200OK)]
>>>>>>> 26593229
    [ProducesResponseType<ValidationErrorResponse>(Status400BadRequest)]
    [ProducesResponseType<NotFoundResponse>(Status404NotFound)]
    public async Task<IActionResult> CreateMcqAsync(CreateMcqCommand command)
    {
        var response = await _mediator.Send(command);
        return ToResult(response);
    }

    /// <summary>Retrieves a specific MCQ question.</summary>
    /// <param name="questionId">MCQ question Id.</param>
    /// <returns>MCQ question with details.</returns>
    [HttpGet("{questionId:guid}")]
    [EndpointDescription("Retrieves a specific MCQ question.")]
    [ProducesResponseType<McqQuestionResponse>(Status200OK)]
    [ProducesResponseType<ValidationErrorResponse>(Status400BadRequest)]
    [ProducesResponseType<NotFoundResponse>(Status404NotFound)]
    public async Task<IActionResult> GetMcqByIdAsync(Guid questionId)
    {
        var query = new GetMcqQuestionByIdQuery(questionId);
        var response = await _mediator.Send(query);
        return ToResult(response);
    }

    /// <summary>Retrieves MCQ questions of a specific exam.</summary>
    /// <param name="examId">Exam Id.</param>
    /// <returns>List of all MCQ questions of a specific exam.</returns>
    [HttpGet("ByExam/{examId:guid}")]
    [EndpointDescription("Retrieves MCQ questions of a specific exam.")]
    [ProducesResponseType<List<McqQuestionResponse>>(Status200OK)]
    [ProducesResponseType<ValidationErrorResponse>(Status400BadRequest)]
    public async Task<IActionResult> GetMcqByExamAsync(Guid examId)
    {
        var query = new GetMcqByExamQuery(examId);
        var response = await _mediator.Send(query);
        return ToResult(response);
    }

    /// <summary>Updates an MCQ question.</summary>
    /// <param name="command">MCQ question Id and updated details.</param>
    /// <returns>The updated MCQ question.</returns>
    [HttpPut("Update")]
    [EndpointDescription("Updates an MCQ question.")]
    [ProducesResponseType<McqQuestionResponse>(Status200OK)]
    [ProducesResponseType<ValidationErrorResponse>(Status400BadRequest)]
    [ProducesResponseType<NotFoundResponse>(Status404NotFound)]
<<<<<<< HEAD
=======
    [ProducesResponseType<ConflictResponse>(Status409Conflict)]
>>>>>>> 26593229
    public async Task<IActionResult> UpdateAsync(UpdateMcqCommand command)
    {
        var response = await _mediator.Send(command);
        return ToResult(response);
    }

    /// <summary>Deletes an MCQ question.</summary>
    /// <param name="questionId">MCQ question Id.</param>
    /// <returns>Void.</returns>
    [HttpDelete("Delete/{questionId:guid}")]
    [EndpointDescription("Deletes an MCQ question.")]
    [ProducesResponseType(Status200OK)]
    [ProducesResponseType<ValidationErrorResponse>(Status400BadRequest)]
    [ProducesResponseType<NotFoundResponse>(Status404NotFound)]
<<<<<<< HEAD
=======
    [ProducesResponseType<ConflictResponse>(Status409Conflict)]
>>>>>>> 26593229
    public async Task<IActionResult> DeleteAsync(Guid questionId)
    {
        var query = new DeleteMcqCommand(questionId);
        var response = await _mediator.Send(query);
        return ToResult(response);
    }
}<|MERGE_RESOLUTION|>--- conflicted
+++ resolved
@@ -2,11 +2,7 @@
 using Microsoft.AspNetCore.Mvc;
 using OPS.Api.Common;
 using OPS.Api.Common.ErrorResponses;
-<<<<<<< HEAD
-using OPS.Application.Contracts.Dtos;
-=======
 using OPS.Application.Dtos;
->>>>>>> 26593229
 using OPS.Application.Features.Questions.Mcq.Commands;
 using OPS.Application.Features.Questions.Mcq.Queries;
 using static Microsoft.AspNetCore.Http.StatusCodes;
@@ -22,14 +18,9 @@
     /// <summary>Creates an MCQ Question.</summary>
     /// <param name="command">A new MCQ question with details.</param>
     /// <returns>Newly created MCQ question.</returns>
-<<<<<<< HEAD
-    [EndpointDescription("Creates an MCQ Question.")]
-    [ProducesResponseType<McqQuestionResponse>(Status200OK)]
-=======
     [HttpPost("Create")]
     [EndpointDescription("Creates an MCQ Question.")]
     [ProducesResponseType<List<McqQuestionResponse>>(Status200OK)]
->>>>>>> 26593229
     [ProducesResponseType<ValidationErrorResponse>(Status400BadRequest)]
     [ProducesResponseType<NotFoundResponse>(Status404NotFound)]
     public async Task<IActionResult> CreateMcqAsync(CreateMcqCommand command)
@@ -75,10 +66,7 @@
     [ProducesResponseType<McqQuestionResponse>(Status200OK)]
     [ProducesResponseType<ValidationErrorResponse>(Status400BadRequest)]
     [ProducesResponseType<NotFoundResponse>(Status404NotFound)]
-<<<<<<< HEAD
-=======
     [ProducesResponseType<ConflictResponse>(Status409Conflict)]
->>>>>>> 26593229
     public async Task<IActionResult> UpdateAsync(UpdateMcqCommand command)
     {
         var response = await _mediator.Send(command);
@@ -93,10 +81,7 @@
     [ProducesResponseType(Status200OK)]
     [ProducesResponseType<ValidationErrorResponse>(Status400BadRequest)]
     [ProducesResponseType<NotFoundResponse>(Status404NotFound)]
-<<<<<<< HEAD
-=======
     [ProducesResponseType<ConflictResponse>(Status409Conflict)]
->>>>>>> 26593229
     public async Task<IActionResult> DeleteAsync(Guid questionId)
     {
         var query = new DeleteMcqCommand(questionId);
