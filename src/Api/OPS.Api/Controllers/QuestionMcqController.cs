--- conflicted
+++ resolved
@@ -2,17 +2,6 @@
 using Microsoft.AspNetCore.Mvc;
 using OPS.Api.Common;
 using OPS.Api.Common.ErrorResponses;
-<<<<<<< HEAD
-using OPS.Application.Contracts.Dtos;
-using OPS.Application.Features.Questions.Mcq.Commands;
-using OPS.Application.Features.Questions.Mcq.Queries;
-using static Microsoft.AspNetCore.Http.StatusCodes;
-
-namespace OPS.Api.Controllers;
-
-[Route("api/Questions/Mcq")]
-[ProducesResponseType<UnauthorizedResponse>(Status401Unauthorized)]
-=======
 using OPS.Application.Dtos;
 using OPS.Application.Features.Questions.Mcq.Commands;
 using OPS.Application.Features.Questions.Mcq.Queries;
@@ -26,21 +15,12 @@
 [ProducesResponseType<UnauthorizedResponse>(Status401Unauthorized)]
 [ProducesResponseType<ForbiddenResponse>(Status403Forbidden)]
 [ProducesResponseType<ExceptionResponse>(Status500InternalServerError)]
->>>>>>> c4d500b0
 public class QuestionMcqController(IMediator mediator) : BaseApiController
 {
     private readonly IMediator _mediator = mediator;
 
     /// <summary>Creates an MCQ Question.</summary>
     /// <param name="command">A new MCQ question with details.</param>
-<<<<<<< HEAD
-    /// <returns>Newly created MCQ question.</returns>
-    [EndpointDescription("Creates an MCQ Question.")]
-    [ProducesResponseType<McqQuestionResponse>(Status200OK)]
-    [ProducesResponseType<ValidationErrorResponse>(Status400BadRequest)]
-    [ProducesResponseType<NotFoundResponse>(Status404NotFound)]
-    public async Task<IActionResult> CreateMcqAsync(CreateMcqCommand command)
-=======
     /// <param name="cancellationToken">Request cancellation token.</param>
     /// <returns>Newly created MCQ question.</returns>
     [HttpPost("Create")]
@@ -51,23 +31,11 @@
     [ProducesResponseType<NotFoundResponse>(Status404NotFound)]
     public async Task<IActionResult> CreateMcqAsync(CreateMcqCommand command,
         CancellationToken cancellationToken = default)
->>>>>>> c4d500b0
     {
         var response = await _mediator.Send(command, cancellationToken);
         return ToResult(response);
     }
 
-<<<<<<< HEAD
-    /// <summary>Retrieves a specific MCQ question.</summary>
-    /// <param name="questionId">MCQ question Id.</param>
-    /// <returns>MCQ question with details.</returns>
-    [HttpGet("{questionId:guid}")]
-    [EndpointDescription("Retrieves a specific MCQ question.")]
-    [ProducesResponseType<McqQuestionResponse>(Status200OK)]
-    [ProducesResponseType<ValidationErrorResponse>(Status400BadRequest)]
-    [ProducesResponseType<NotFoundResponse>(Status404NotFound)]
-    public async Task<IActionResult> GetMcqByIdAsync(Guid questionId)
-=======
     /// <summary>Retrieves an MCQ question.</summary>
     /// <param name="questionId">MCQ question Id.</param>
     /// <param name="cancellationToken">Request cancellation token.</param>
@@ -79,23 +47,12 @@
     [ProducesResponseType<ValidationErrorResponse>(Status400BadRequest)]
     [ProducesResponseType<NotFoundResponse>(Status404NotFound)]
     public async Task<IActionResult> GetMcqByIdAsync(Guid questionId, CancellationToken cancellationToken = default)
->>>>>>> c4d500b0
     {
         var query = new GetMcqQuestionByIdQuery(questionId);
         var response = await _mediator.Send(query, cancellationToken);
         return ToResult(response);
     }
 
-<<<<<<< HEAD
-    /// <summary>Retrieves MCQ questions of a specific exam.</summary>
-    /// <param name="examId">Exam Id.</param>
-    /// <returns>List of all MCQ questions of a specific exam.</returns>
-    [HttpGet("ByExam/{examId:guid}")]
-    [EndpointDescription("Retrieves MCQ questions of a specific exam.")]
-    [ProducesResponseType<List<McqQuestionResponse>>(Status200OK)]
-    [ProducesResponseType<ValidationErrorResponse>(Status400BadRequest)]
-    public async Task<IActionResult> GetMcqByExamAsync(Guid examId)
-=======
     /// <summary>Retrieves MCQ questions of an exam.</summary>
     /// <param name="examId">Exam Id.</param>
     /// <param name="cancellationToken">Request cancellation token.</param>
@@ -106,7 +63,6 @@
     [ProducesResponseType<List<McqQuestionResponse>>(Status200OK)]
     [ProducesResponseType<ValidationErrorResponse>(Status400BadRequest)]
     public async Task<IActionResult> GetMcqByExamAsync(Guid examId, CancellationToken cancellationToken = default)
->>>>>>> c4d500b0
     {
         var query = new GetMcqByExamQuery(examId);
         var response = await _mediator.Send(query, cancellationToken);
@@ -115,26 +71,17 @@
 
     /// <summary>Updates an MCQ question.</summary>
     /// <param name="command">MCQ question Id and updated details.</param>
-<<<<<<< HEAD
-    /// <returns>The updated MCQ question.</returns>
-    [HttpPut("Update")]
-=======
     /// <param name="cancellationToken">Request cancellation token.</param>
     /// <returns>The updated MCQ question.</returns>
     [HttpPatch("Update")]
     [HasPermission(ManageQuestions)]
->>>>>>> c4d500b0
     [EndpointDescription("Updates an MCQ question.")]
     [ProducesResponseType<McqQuestionResponse>(Status200OK)]
     [ProducesResponseType<ValidationErrorResponse>(Status400BadRequest)]
     [ProducesResponseType<NotFoundResponse>(Status404NotFound)]
-<<<<<<< HEAD
-    public async Task<IActionResult> UpdateAsync(UpdateMcqCommand command)
-=======
     [ProducesResponseType<ConflictResponse>(Status409Conflict)]
     public async Task<IActionResult> UpdateAsync(UpdateMcqCommand command,
         CancellationToken cancellationToken = default)
->>>>>>> c4d500b0
     {
         var response = await _mediator.Send(command, cancellationToken);
         return ToResult(response);
@@ -142,25 +89,16 @@
 
     /// <summary>Deletes an MCQ question.</summary>
     /// <param name="questionId">MCQ question Id.</param>
-<<<<<<< HEAD
-    /// <returns>Void.</returns>
-    [HttpDelete("Delete/{questionId:guid}")]
-=======
     /// <param name="cancellationToken">Request cancellation token.</param>
     /// <returns>Success response.</returns>
     [HttpDelete("Delete/{questionId:guid}")]
     [HasPermission(ManageQuestions)]
->>>>>>> c4d500b0
     [EndpointDescription("Deletes an MCQ question.")]
     [ProducesResponseType(Status200OK)]
     [ProducesResponseType<ValidationErrorResponse>(Status400BadRequest)]
     [ProducesResponseType<NotFoundResponse>(Status404NotFound)]
-<<<<<<< HEAD
-    public async Task<IActionResult> DeleteAsync(Guid questionId)
-=======
     [ProducesResponseType<ConflictResponse>(Status409Conflict)]
     public async Task<IActionResult> DeleteAsync(Guid questionId, CancellationToken cancellationToken = default)
->>>>>>> c4d500b0
     {
         var query = new DeleteMcqCommand(questionId);
         var response = await _mediator.Send(query, cancellationToken);
