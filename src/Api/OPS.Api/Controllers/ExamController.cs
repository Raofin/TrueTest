--- conflicted
+++ resolved
@@ -20,23 +20,8 @@
         return ToResult(exams);
     }
 
-<<<<<<< HEAD
-    [HttpGet("account/{accountId:guid}")]
-    public async Task<IActionResult> GetAllExamsByAccountIdAsync(Guid accountId)
-    {
-        var query = new GetAllExamsByAccountIdQuery(accountId);
-
-        var result = await _mediator.Send(query);
-
-        return Ok(result.Value);
-    }
-
-    [HttpGet("exam/{examId:guid}")]
-    public async Task<IActionResult> GetExamByIdAsync(Guid examId)
-=======
     [HttpGet("{examId:guid}")]
     public async Task<IActionResult> GetExamByIdAsync(GetExamByIdQuery query)
->>>>>>> 830761c8
     {
         var exam = await _mediator.Send(query);
 
@@ -52,31 +37,6 @@
 
         return ToResult(upcomingExams);
     }
-
-    [HttpGet("UpcomingExams/{accountId:guid}")]
-    public async Task<IActionResult> GetUpcomingExamsByAccountIdAsync(Guid accountId)
-    {
-        var query = new GetUpcomingExamsByAccountIdQuery(accountId);
-
-        var result = await _mediator.Send(query);
-
-        return !result.IsError
-            ? Ok(result.Value)
-            : Problem(result.FirstError.Description);
-    }
-
-    [HttpGet("PreviousExams/{accountId:guid}")]
-    public async Task<IActionResult> GetPreviousExamsByAccountIdAsync(Guid accountId)
-    {
-        var query = new GetPreviousExamsByAccountIdQuery(accountId);
-
-        var result = await _mediator.Send(query);
-
-        return !result.IsError
-            ? Ok(result.Value)
-            : Problem(result.FirstError.Description);
-    }
-
 
     [HttpPost]
     public async Task<IActionResult> CreateAsync(CreateExamCommand command)
@@ -101,4 +61,28 @@
 
         return ToResult(deleteResult);
     }
+    
+    [HttpGet("UpcomingExams/{accountId:guid}")]
+    public async Task<IActionResult> GetUpcomingExamsByAccountIdAsync(Guid accountId)
+    {
+        var query = new GetUpcomingExamsByAccountIdQuery(accountId);
+
+        var result = await _mediator.Send(query);
+
+        return !result.IsError
+            ? Ok(result.Value)
+            : Problem(result.FirstError.Description);
+    }
+
+    [HttpGet("PreviousExams/{accountId:guid}")]
+    public async Task<IActionResult> GetPreviousExamsByAccountIdAsync(Guid accountId)
+    {
+        var query = new GetPreviousExamsByAccountIdQuery(accountId);
+
+        var result = await _mediator.Send(query);
+
+        return !result.IsError
+            ? Ok(result.Value)
+            : Problem(result.FirstError.Description);
+    }
 }