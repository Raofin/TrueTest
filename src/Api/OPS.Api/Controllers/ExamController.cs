--- conflicted
+++ resolved
@@ -9,23 +9,16 @@
 
 public class ExamController(
     IMediator mediator,
-<<<<<<< HEAD
-    IValidator<CreateExamCommand> createExamValidator,
-    IValidator<UpdateExamCommand> updateExamValidator) : ApiController
-=======
-    IValidator<CreateExamCommand> _createExamValidator,
+    IValidator<CreateExamCommand> _createExamValidator, 
     IValidator<UpdateExamCommand> _updateExamValidator) : ApiController
->>>>>>> b8ad38de
 {
     private readonly IMediator _mediator = mediator;
-    private readonly IValidator<CreateExamCommand> _createExamValidator = createExamValidator;
-    private readonly IValidator<UpdateExamCommand> _updateExamValidator = updateExamValidator;
 
     [HttpGet]
     public async Task<IActionResult> GetAllExamsAsync()
     {
         var query = new GetAllExamsQuery();
-
+        
         var result = await _mediator.Send(query);
 
         return Ok(result.Value);
@@ -35,7 +28,7 @@
     public async Task<IActionResult> GetExamByIdAsync(long examId)
     {
         var query = new GetExamByIdQuery(examId);
-
+        
         var result = await _mediator.Send(query);
 
         return !result.IsError
@@ -51,7 +44,7 @@
     public async Task<IActionResult> GetUpcomingExamsAsync()
     {
         var query = new GetUpcomingExams();
-
+        
         var result = await _mediator.Send(query);
 
         return !result.IsError
@@ -63,15 +56,15 @@
     public async Task<IActionResult> CreateAsync(CreateExamCommand command)
     {
         var validation = await _createExamValidator.ValidateAsync(command);
-
+        
         if (!validation.IsValid)
         {
             var errors = validation.Errors.Select(e => e.ErrorMessage).ToArray();
             return BadRequest(new { errors });
         }
-
+        
         var result = await _mediator.Send(command);
-
+        
         return !result.IsError
             ? Ok(result.Value)
             : Problem(result.FirstError.Description);
@@ -81,15 +74,15 @@
     public async Task<IActionResult> UpdateAsync(UpdateExamCommand command)
     {
         var validation = await _updateExamValidator.ValidateAsync(command);
-
+        
         if (!validation.IsValid)
         {
             var errors = validation.Errors.Select(e => e.ErrorMessage).ToArray();
             return BadRequest(new { errors });
         }
-
+        
         var result = await _mediator.Send(command);
-
+        
         return !result.IsError
             ? Ok(result.Value)
             : Problem(result.FirstError.Description);
@@ -99,7 +92,7 @@
     public async Task<IActionResult> DeleteAsync(long examId)
     {
         var command = new DeleteExamCommand(examId);
-
+        
         var result = await _mediator.Send(command);
 
         return !result.IsError
