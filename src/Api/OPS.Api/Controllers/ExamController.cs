﻿using MediatR;
using Microsoft.AspNetCore.Mvc;
using OPS.Api.Common;
using OPS.Api.Common.ErrorResponses;
using OPS.Application.Dtos;
using OPS.Application.Features.Exams.Commands;
using OPS.Application.Features.Exams.Queries;
<<<<<<< HEAD
=======
using OPS.Infrastructure.Authentication.Permission;
>>>>>>> a78eb76e
using static Microsoft.AspNetCore.Http.StatusCodes;
using static OPS.Infrastructure.Authentication.Permission.Permissions;

namespace OPS.Api.Controllers;

// [AuthorizeRoles(RoleType.Admin)]
[Route("Exam")]
[ProducesResponseType<UnauthorizedResponse>(Status401Unauthorized)]
[ProducesResponseType<ForbiddenResponse>(Status403Forbidden)]
[ProducesResponseType<ExceptionResponse>(Status500InternalServerError)]
public class ExamController(IMediator mediator) : BaseApiController
{
    private readonly IMediator _mediator = mediator;

    /// <summary>Retrieves all exams.</summary>
    /// <param name="cancellationToken">Request cancellation token.</param>
    /// <returns>List of all exams.</returns>
    [HttpGet]
<<<<<<< HEAD
=======
    [HasPermission(ViewExams)]
>>>>>>> a78eb76e
    [EndpointDescription("Retrieves all exams.")]
    [ProducesResponseType<List<ExamResponse>>(Status200OK)]
    public async Task<IActionResult> GetAllExamsAsync(CancellationToken cancellationToken)
    {
        var query = new GetAllExamsQuery();
<<<<<<< HEAD
        var response = await _mediator.Send(query);
        return ToResult(response);
    }

    /// <summary>Retrieves a specific exam with all questions.</summary>
=======
        var response = await _mediator.Send(query, cancellationToken);
        return ToResult(response);
    }

    /// <summary>Retrieves an exam with all questions.</summary>
>>>>>>> a78eb76e
    /// <param name="examId">Exam Id.</param>
    /// <param name="cancellationToken">Request cancellation token.</param>
    /// <returns>Exam details.</returns>
    [HttpGet("{examId:guid}")]
<<<<<<< HEAD
    [EndpointDescription("Retrieves a specific exam with all questions.")]
=======
    [HasPermission(ViewExams)]
    [EndpointDescription("Retrieves an exam with all questions.")]
>>>>>>> a78eb76e
    [ProducesResponseType<ExamWithQuestionsResponse>(Status200OK)]
    [ProducesResponseType<ValidationErrorResponse>(Status400BadRequest)]
    [ProducesResponseType<NotFoundResponse>(Status404NotFound)]
    public async Task<IActionResult> GetExamByIdAsync(Guid examId, CancellationToken cancellationToken = default)
    {
        var query = new GetExamByIdQuery(examId);
        var response = await _mediator.Send(query, cancellationToken);
        return ToResult(response);
    }

    /// <summary>Creates a new exam.</summary>
    /// <param name="command">Exam with details.</param>
    /// <param name="cancellationToken">Request cancellation token.</param>
    /// <returns>Newly created exam details.</returns>
    [HttpPost("Create")]
    [HasPermission(ManageExams)]
    [EndpointDescription("Creates a new exam.")]
    [ProducesResponseType<ExamResponse>(Status200OK)]
    [ProducesResponseType<ValidationErrorResponse>(Status400BadRequest)]
    public async Task<IActionResult> CreateExamAsync(CreateExamCommand command,
        CancellationToken cancellationToken = default)
    {
        var response = await _mediator.Send(command, cancellationToken);
        return ToResult(response);
    }

    /// <summary>Updates an exam.</summary>
    /// <param name="command">Exam Id and the updated details.</param>
    /// <param name="cancellationToken">Request cancellation token.</param>
    /// <returns>Updated exam details.</returns>
    [HttpPatch("Update")]
    [HasPermission(ManageExams)]
    [EndpointDescription("Updates an exam.")]
    [ProducesResponseType<ExamResponse>(Status200OK)]
    [ProducesResponseType<ValidationErrorResponse>(Status400BadRequest)]
    [ProducesResponseType<NotFoundResponse>(Status404NotFound)]
    [ProducesResponseType<ConflictResponse>(Status409Conflict)]
<<<<<<< HEAD
    public async Task<IActionResult> UpdateAsync(UpdateExamCommand command)
=======
    public async Task<IActionResult> UpdateAsync(UpdateExamCommand command,
        CancellationToken cancellationToken = default)
    {
        var response = await _mediator.Send(command, cancellationToken);
        return ToResult(response);
    }

    /// <summary>Publishes an exam.</summary>
    /// <param name="examId">Exam Id.</param>
    /// <param name="cancellationToken">Request cancellation token.</param>
    /// <returns>Success response.</returns>
    [HttpPost("Publish")]
    [HasPermission(ManageExams)]
    [EndpointDescription("Publishes an exam.")]
    [ProducesResponseType(Status200OK)]
    [ProducesResponseType<ValidationErrorResponse>(Status400BadRequest)]
    [ProducesResponseType<NotFoundResponse>(Status404NotFound)]
    [ProducesResponseType<ConflictResponse>(Status409Conflict)]
    public async Task<IActionResult> PublishAsync(Guid examId, CancellationToken cancellationToken = default)
    {
        var command = new PublishExamCommand(examId);
        var response = await _mediator.Send(command, cancellationToken);
        return ToResult(response);
    }

    /// <summary>Invites candidates to an exam.</summary>
    /// <param name="command">Exam Id and a list of emails.</param>
    /// <param name="cancellationToken">Request cancellation token.</param>
    /// <returns>Success response.</returns>
    [HttpPost("Invite/Candidates")]
    [HasPermission(ManageExams)]
    [EndpointDescription("Invites candidates to an exam.")]
    [ProducesResponseType(Status200OK)]
    [ProducesResponseType<ValidationErrorResponse>(Status400BadRequest)]
    [ProducesResponseType<NotFoundResponse>(Status404NotFound)]
    public async Task<IActionResult> InviteCandidatesAsync(InviteCandidatesCommand command,
        CancellationToken cancellationToken = default)
>>>>>>> a78eb76e
    {
        var response = await _mediator.Send(command, cancellationToken);
        return ToResult(response);
    }

<<<<<<< HEAD
    /// <summary>Publishes an existing exam.</summary>
    /// <param name="examId">Exam Id.</param>
    /// <returns>Void.</returns>
    [HttpPost("Publish")]
    [EndpointDescription("Publishes an existing exam.")]
    [ProducesResponseType(Status200OK)]
    [ProducesResponseType<ValidationErrorResponse>(Status400BadRequest)]
    [ProducesResponseType<NotFoundResponse>(Status404NotFound)]
    [ProducesResponseType<ConflictResponse>(Status409Conflict)]
    public async Task<IActionResult> PublishAsync(Guid examId)
    {
        var command = new PublishExamCommand(examId);
        var response = await _mediator.Send(command);
        return ToResult(response);
    }

    /// <summary>Invites candidates to an exam.</summary>
    /// <param name="command">Exam Id and a list of emails.</param>
    /// <returns>Success response.</returns>
    [HttpPost("InviteCandidates")]
    [EndpointDescription("Invites candidates to an exam.")]
    [ProducesResponseType(Status200OK)]
    [ProducesResponseType<ValidationErrorResponse>(Status400BadRequest)]
    [ProducesResponseType<NotFoundResponse>(Status404NotFound)]
    public async Task<IActionResult> InviteCandidates(InviteCandidatesCommand command)
    {
        var response = await _mediator.Send(command);
        return ToResult(response);
    }

    /// <summary>Deletes an existing exam.</summary>
=======
    /// <summary>Deletes an exam.</summary>
>>>>>>> a78eb76e
    /// <param name="examId">Exam Id.</param>
    /// <param name="cancellationToken">Request cancellation token.</param>
    /// <returns>Success response.</returns>
    [HttpDelete("Delete/{examId:guid}")]
    [HasPermission(ManageExams)]
    [EndpointDescription("Deletes an exam.")]
    [ProducesResponseType(Status200OK)]
    [ProducesResponseType<ValidationErrorResponse>(Status400BadRequest)]
    [ProducesResponseType<NotFoundResponse>(Status404NotFound)]
    [ProducesResponseType<ConflictResponse>(Status409Conflict)]
<<<<<<< HEAD
    public async Task<IActionResult> DeleteAsync(Guid examId)
=======
    public async Task<IActionResult> DeleteAsync(Guid examId, CancellationToken cancellationToken = default)
>>>>>>> a78eb76e
    {
        var command = new DeleteExamCommand(examId);
        var response = await _mediator.Send(command, cancellationToken);
        return ToResult(response);
    }
}<|MERGE_RESOLUTION|>--- conflicted
+++ resolved
@@ -5,10 +5,7 @@
 using OPS.Application.Dtos;
 using OPS.Application.Features.Exams.Commands;
 using OPS.Application.Features.Exams.Queries;
-<<<<<<< HEAD
-=======
 using OPS.Infrastructure.Authentication.Permission;
->>>>>>> a78eb76e
 using static Microsoft.AspNetCore.Http.StatusCodes;
 using static OPS.Infrastructure.Authentication.Permission.Permissions;
 
@@ -27,38 +24,23 @@
     /// <param name="cancellationToken">Request cancellation token.</param>
     /// <returns>List of all exams.</returns>
     [HttpGet]
-<<<<<<< HEAD
-=======
     [HasPermission(ViewExams)]
->>>>>>> a78eb76e
     [EndpointDescription("Retrieves all exams.")]
     [ProducesResponseType<List<ExamResponse>>(Status200OK)]
     public async Task<IActionResult> GetAllExamsAsync(CancellationToken cancellationToken)
     {
         var query = new GetAllExamsQuery();
-<<<<<<< HEAD
-        var response = await _mediator.Send(query);
-        return ToResult(response);
-    }
-
-    /// <summary>Retrieves a specific exam with all questions.</summary>
-=======
         var response = await _mediator.Send(query, cancellationToken);
         return ToResult(response);
     }
 
     /// <summary>Retrieves an exam with all questions.</summary>
->>>>>>> a78eb76e
     /// <param name="examId">Exam Id.</param>
     /// <param name="cancellationToken">Request cancellation token.</param>
     /// <returns>Exam details.</returns>
     [HttpGet("{examId:guid}")]
-<<<<<<< HEAD
-    [EndpointDescription("Retrieves a specific exam with all questions.")]
-=======
     [HasPermission(ViewExams)]
     [EndpointDescription("Retrieves an exam with all questions.")]
->>>>>>> a78eb76e
     [ProducesResponseType<ExamWithQuestionsResponse>(Status200OK)]
     [ProducesResponseType<ValidationErrorResponse>(Status400BadRequest)]
     [ProducesResponseType<NotFoundResponse>(Status404NotFound)]
@@ -96,9 +78,6 @@
     [ProducesResponseType<ValidationErrorResponse>(Status400BadRequest)]
     [ProducesResponseType<NotFoundResponse>(Status404NotFound)]
     [ProducesResponseType<ConflictResponse>(Status409Conflict)]
-<<<<<<< HEAD
-    public async Task<IActionResult> UpdateAsync(UpdateExamCommand command)
-=======
     public async Task<IActionResult> UpdateAsync(UpdateExamCommand command,
         CancellationToken cancellationToken = default)
     {
@@ -136,47 +115,12 @@
     [ProducesResponseType<NotFoundResponse>(Status404NotFound)]
     public async Task<IActionResult> InviteCandidatesAsync(InviteCandidatesCommand command,
         CancellationToken cancellationToken = default)
->>>>>>> a78eb76e
     {
         var response = await _mediator.Send(command, cancellationToken);
         return ToResult(response);
     }
 
-<<<<<<< HEAD
-    /// <summary>Publishes an existing exam.</summary>
-    /// <param name="examId">Exam Id.</param>
-    /// <returns>Void.</returns>
-    [HttpPost("Publish")]
-    [EndpointDescription("Publishes an existing exam.")]
-    [ProducesResponseType(Status200OK)]
-    [ProducesResponseType<ValidationErrorResponse>(Status400BadRequest)]
-    [ProducesResponseType<NotFoundResponse>(Status404NotFound)]
-    [ProducesResponseType<ConflictResponse>(Status409Conflict)]
-    public async Task<IActionResult> PublishAsync(Guid examId)
-    {
-        var command = new PublishExamCommand(examId);
-        var response = await _mediator.Send(command);
-        return ToResult(response);
-    }
-
-    /// <summary>Invites candidates to an exam.</summary>
-    /// <param name="command">Exam Id and a list of emails.</param>
-    /// <returns>Success response.</returns>
-    [HttpPost("InviteCandidates")]
-    [EndpointDescription("Invites candidates to an exam.")]
-    [ProducesResponseType(Status200OK)]
-    [ProducesResponseType<ValidationErrorResponse>(Status400BadRequest)]
-    [ProducesResponseType<NotFoundResponse>(Status404NotFound)]
-    public async Task<IActionResult> InviteCandidates(InviteCandidatesCommand command)
-    {
-        var response = await _mediator.Send(command);
-        return ToResult(response);
-    }
-
-    /// <summary>Deletes an existing exam.</summary>
-=======
     /// <summary>Deletes an exam.</summary>
->>>>>>> a78eb76e
     /// <param name="examId">Exam Id.</param>
     /// <param name="cancellationToken">Request cancellation token.</param>
     /// <returns>Success response.</returns>
@@ -187,11 +131,7 @@
     [ProducesResponseType<ValidationErrorResponse>(Status400BadRequest)]
     [ProducesResponseType<NotFoundResponse>(Status404NotFound)]
     [ProducesResponseType<ConflictResponse>(Status409Conflict)]
-<<<<<<< HEAD
-    public async Task<IActionResult> DeleteAsync(Guid examId)
-=======
     public async Task<IActionResult> DeleteAsync(Guid examId, CancellationToken cancellationToken = default)
->>>>>>> a78eb76e
     {
         var command = new DeleteExamCommand(examId);
         var response = await _mediator.Send(command, cancellationToken);
