﻿using MediatR;
using Microsoft.AspNetCore.Mvc;
using OPS.Api.Common;
using OPS.Api.Common.ErrorResponses;
<<<<<<< HEAD
using OPS.Application.Contracts.Dtos;
=======
using OPS.Application.Dtos;
>>>>>>> 26593229
using OPS.Application.Features.Accounts.Commands;
using OPS.Application.Features.Accounts.Queries;
using static Microsoft.AspNetCore.Http.StatusCodes;

namespace OPS.Api.Controllers;

[Route("api/Account")]
// [AuthorizeRoles(RoleType.Admin)]
[ProducesResponseType<UnauthorizedResponse>(Status401Unauthorized)]
public class AccountController(IMediator mediator) : BaseApiController
{
    private readonly IMediator _mediator = mediator;

<<<<<<< HEAD
    /// <summary>Retrieves all accounts with details.</summary>
    /// <returns>A list of account objects.</returns>
    [HttpGet("All")]
    [EndpointDescription("Retrieves all accounts with details.")]
    [ProducesResponseType<List<AccountResponse>>(Status200OK)]
    public async Task<IActionResult> GetAllAccounts()
=======
    /// <summary>Retrieves accounts with details.</summary>
    /// <param name="pageIndex">Page number.</param>
    /// <param name="pageSize">Accounts per page.</param>
    /// <param name="searchTerm">Optional search filter.</param>
    /// <returns>Paginated account list.</returns>
    [HttpGet]
    [EndpointDescription("Retrieves accounts with details.")]
    [ProducesResponseType<PaginatedAccountResponse>(Status200OK)]
    public async Task<IActionResult> GetAllAccounts(int pageIndex = 1, int pageSize = 10,
        string? searchTerm = null)
>>>>>>> 26593229
    {
        var query = new GetAllAccountsQuery(pageIndex, pageSize, searchTerm);
        var response = await _mediator.Send(query);
        return ToResult(response);
    }

    /// <summary>Changes active status of an account.</summary>
    /// <param name="command">Account ID to change active status.</param>
    /// <returns>The updated account object.</returns>
    [HttpPatch("ChangeActiveStatus")]
    [EndpointDescription("Changes active status of an account.")]
    [ProducesResponseType<AccountResponse>(Status200OK)]
    [ProducesResponseType<ValidationErrorResponse>(Status400BadRequest)]
    [ProducesResponseType<NotFoundResponse>(Status404NotFound)]
    public async Task<IActionResult> ChangeActiveStatus(ChangeActiveStatusCommand command)
    {
        var response = await _mediator.Send(command);
        return ToResult(response);
    }

    /// <summary>Updates details of an account.</summary>
    /// <param name="command">Account ID and updated details.</param>
    /// <returns>The updated account object.</returns>
    [HttpPut("Update")]
    [EndpointDescription("Updates details of an account.")]
<<<<<<< HEAD
    [ProducesResponseType<AccountResponse>(Status200OK)]
=======
    [ProducesResponseType<AccountWithDetailsResponse>(Status200OK)]
>>>>>>> 26593229
    [ProducesResponseType<ValidationErrorResponse>(Status400BadRequest)]
    [ProducesResponseType<NotFoundResponse>(Status404NotFound)]
    [ProducesResponseType<ConflictResponse>(Status409Conflict)]
    public async Task<IActionResult> UpdateAccount(UpdateAccountCommand command)
    {
        var response = await _mediator.Send(command);
        return ToResult(response);
    }

<<<<<<< HEAD
    /// <summary>Upgrades an account to admin.</summary>
    /// <param name="command">Account ID to make admin.</param>
    /// <returns>The updated account object.</returns>
    [HttpPost("MakeAdmin")]
    [EndpointDescription("Upgrades an account to admin.")]
    [ProducesResponseType<AccountResponse>(Status200OK)]
=======
    /// <summary>Upgrades a list of accounts to admin.</summary>
    /// <param name="command">Account ID List.</param>
    /// <returns>A success response if the accounts are upgraded.</returns>
    [HttpPost("MakeAdmin")]
    [EndpointDescription("Upgrades a list of accounts to admin")]
    [ProducesResponseType(Status200OK)]
>>>>>>> 26593229
    [ProducesResponseType<ValidationErrorResponse>(Status400BadRequest)]
    [ProducesResponseType<NotFoundResponse>(Status404NotFound)]
    public async Task<IActionResult> MakeAdmin(MakeAdminCommand command)
    {
        var response = await _mediator.Send(command);
        return ToResult(response);
    }

<<<<<<< HEAD
    /// <summary>Sends admin invite to an email address.</summary>
    /// <param name="command">Email address to send admin invite.</param>
    /// <returns>A success response if the invite was sent.</returns>
    [HttpPost("SendAdminInvite")]
    [EndpointDescription("Sends admin invite to an email address.")]
=======
    /// <summary>Sends admin invite to a list of email addresses.</summary>
    /// <param name="command">Email address list.</param>
    /// <returns>Void.</returns>
    [HttpPost("SendAdminInvite")]
    [EndpointDescription("Sends admin invite to a list of email addresses.")]
>>>>>>> 26593229
    [ProducesResponseType(Status200OK)]
    [ProducesResponseType<ValidationErrorResponse>(Status400BadRequest)]
    public async Task<IActionResult> SendAdminInvite(SendAdminInviteCommand command)
    {
        var response = await _mediator.Send(command);
<<<<<<< HEAD
=======
        return ToResult(response);
    }

    /// <summary>Deletes an account.</summary>
    /// <param name="accountId">Account ID.</param>
    /// <returns>A success response if the account was deleted.</returns>
    [HttpDelete("Delete/{accountId:guid}")]
    [EndpointDescription("Deletes an account.")]
    [ProducesResponseType(Status200OK)]
    [ProducesResponseType<ValidationErrorResponse>(Status400BadRequest)]
    [ProducesResponseType<NotFoundResponse>(Status404NotFound)]
    public async Task<IActionResult> DeleteAccount(Guid accountId)
    {
        var command = new DeleteAccountCommand(accountId);
        var response = await _mediator.Send(command);
>>>>>>> 26593229
        return ToResult(response);
    }
}<|MERGE_RESOLUTION|>--- conflicted
+++ resolved
@@ -2,11 +2,7 @@
 using Microsoft.AspNetCore.Mvc;
 using OPS.Api.Common;
 using OPS.Api.Common.ErrorResponses;
-<<<<<<< HEAD
-using OPS.Application.Contracts.Dtos;
-=======
 using OPS.Application.Dtos;
->>>>>>> 26593229
 using OPS.Application.Features.Accounts.Commands;
 using OPS.Application.Features.Accounts.Queries;
 using static Microsoft.AspNetCore.Http.StatusCodes;
@@ -20,14 +16,6 @@
 {
     private readonly IMediator _mediator = mediator;
 
-<<<<<<< HEAD
-    /// <summary>Retrieves all accounts with details.</summary>
-    /// <returns>A list of account objects.</returns>
-    [HttpGet("All")]
-    [EndpointDescription("Retrieves all accounts with details.")]
-    [ProducesResponseType<List<AccountResponse>>(Status200OK)]
-    public async Task<IActionResult> GetAllAccounts()
-=======
     /// <summary>Retrieves accounts with details.</summary>
     /// <param name="pageIndex">Page number.</param>
     /// <param name="pageSize">Accounts per page.</param>
@@ -38,7 +26,6 @@
     [ProducesResponseType<PaginatedAccountResponse>(Status200OK)]
     public async Task<IActionResult> GetAllAccounts(int pageIndex = 1, int pageSize = 10,
         string? searchTerm = null)
->>>>>>> 26593229
     {
         var query = new GetAllAccountsQuery(pageIndex, pageSize, searchTerm);
         var response = await _mediator.Send(query);
@@ -64,11 +51,7 @@
     /// <returns>The updated account object.</returns>
     [HttpPut("Update")]
     [EndpointDescription("Updates details of an account.")]
-<<<<<<< HEAD
-    [ProducesResponseType<AccountResponse>(Status200OK)]
-=======
     [ProducesResponseType<AccountWithDetailsResponse>(Status200OK)]
->>>>>>> 26593229
     [ProducesResponseType<ValidationErrorResponse>(Status400BadRequest)]
     [ProducesResponseType<NotFoundResponse>(Status404NotFound)]
     [ProducesResponseType<ConflictResponse>(Status409Conflict)]
@@ -78,21 +61,12 @@
         return ToResult(response);
     }
 
-<<<<<<< HEAD
-    /// <summary>Upgrades an account to admin.</summary>
-    /// <param name="command">Account ID to make admin.</param>
-    /// <returns>The updated account object.</returns>
-    [HttpPost("MakeAdmin")]
-    [EndpointDescription("Upgrades an account to admin.")]
-    [ProducesResponseType<AccountResponse>(Status200OK)]
-=======
     /// <summary>Upgrades a list of accounts to admin.</summary>
     /// <param name="command">Account ID List.</param>
     /// <returns>A success response if the accounts are upgraded.</returns>
     [HttpPost("MakeAdmin")]
     [EndpointDescription("Upgrades a list of accounts to admin")]
     [ProducesResponseType(Status200OK)]
->>>>>>> 26593229
     [ProducesResponseType<ValidationErrorResponse>(Status400BadRequest)]
     [ProducesResponseType<NotFoundResponse>(Status404NotFound)]
     public async Task<IActionResult> MakeAdmin(MakeAdminCommand command)
@@ -101,26 +75,16 @@
         return ToResult(response);
     }
 
-<<<<<<< HEAD
-    /// <summary>Sends admin invite to an email address.</summary>
-    /// <param name="command">Email address to send admin invite.</param>
-    /// <returns>A success response if the invite was sent.</returns>
-    [HttpPost("SendAdminInvite")]
-    [EndpointDescription("Sends admin invite to an email address.")]
-=======
     /// <summary>Sends admin invite to a list of email addresses.</summary>
     /// <param name="command">Email address list.</param>
     /// <returns>Void.</returns>
     [HttpPost("SendAdminInvite")]
     [EndpointDescription("Sends admin invite to a list of email addresses.")]
->>>>>>> 26593229
     [ProducesResponseType(Status200OK)]
     [ProducesResponseType<ValidationErrorResponse>(Status400BadRequest)]
     public async Task<IActionResult> SendAdminInvite(SendAdminInviteCommand command)
     {
         var response = await _mediator.Send(command);
-<<<<<<< HEAD
-=======
         return ToResult(response);
     }
 
@@ -136,7 +100,6 @@
     {
         var command = new DeleteAccountCommand(accountId);
         var response = await _mediator.Send(command);
->>>>>>> 26593229
         return ToResult(response);
     }
 }