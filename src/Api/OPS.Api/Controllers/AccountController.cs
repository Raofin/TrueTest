﻿using MediatR;
using Microsoft.AspNetCore.Mvc;
using OPS.Api.Common;
using OPS.Api.Common.ErrorResponses;
<<<<<<< HEAD
using OPS.Application.Contracts.Dtos;
using OPS.Application.Features.Accounts.Commands;
using OPS.Application.Features.Accounts.Queries;
using static Microsoft.AspNetCore.Http.StatusCodes;

namespace OPS.Api.Controllers;

[Route("api/Account")]
// [AuthorizeRoles(RoleType.Admin)]
[ProducesResponseType<UnauthorizedResponse>(Status401Unauthorized)]
=======
using OPS.Application.Dtos;
using OPS.Application.Features.Accounts.Commands;
using OPS.Application.Features.Accounts.Queries;
using OPS.Domain.Enums;
using OPS.Infrastructure.Authentication.Permission;
using static Microsoft.AspNetCore.Http.StatusCodes;
using static OPS.Infrastructure.Authentication.Permission.Permissions;

namespace OPS.Api.Controllers;

[Route("Account")]
[ProducesResponseType<UnauthorizedResponse>(Status401Unauthorized)]
[ProducesResponseType<ForbiddenResponse>(Status403Forbidden)]
[ProducesResponseType<ExceptionResponse>(Status500InternalServerError)]
>>>>>>> c4d500b0
public class AccountController(IMediator mediator) : BaseApiController
{
    private readonly IMediator _mediator = mediator;

<<<<<<< HEAD
    /// <summary>Retrieves all accounts with details.</summary>
    /// <returns>A list of account objects.</returns>
    [HttpGet("All")]
    [EndpointDescription("Retrieves all accounts with details.")]
    [ProducesResponseType<List<AccountResponse>>(Status200OK)]
    public async Task<IActionResult> GetAllAccounts()
    {
        var query = new GetAllAccountsQuery();
        var response = await _mediator.Send(query);
=======
    /// <summary>Retrieves accounts with details.</summary>
    /// <param name="pageIndex">Page number.</param>
    /// <param name="pageSize">Accounts per page.</param>
    /// <param name="searchTerm">Optional search filter.</param>
    /// <param name="role">Optional account role</param>
    /// <param name="cancellationToken">Request cancellation token.</param>
    /// <returns>Paginated account list.</returns>
    [HttpGet]
    [HasPermission(ManageAccounts)]
    [EndpointDescription("Retrieves accounts with details.")]
    [ProducesResponseType<PaginatedAccountResponse>(Status200OK)]
    public async Task<IActionResult> GetAllAccountsAsync(int pageIndex = 1, int pageSize = 10,
        string? searchTerm = null, RoleType? role = null, CancellationToken cancellationToken = default)
    {
        var query = new GetAllAccountsQuery(pageIndex, pageSize, searchTerm, role);
        var response = await _mediator.Send(query, cancellationToken);
>>>>>>> c4d500b0
        return ToResult(response);
    }

    /// <summary>Changes active status of an account.</summary>
<<<<<<< HEAD
    /// <param name="command">Account ID to change active status.</param>
    /// <returns>The updated account object.</returns>
    [HttpPatch("ChangeActiveStatus")]
=======
    /// <param name="accountId">Account ID to change active status.</param>
    /// <param name="cancellationToken">Request cancellation token.</param>
    /// <returns>The updated account object.</returns>
    [HttpPatch("ChangeActiveStatus/{accountId:guid}")]
    [HasPermission(ManageAccounts)]
>>>>>>> c4d500b0
    [EndpointDescription("Changes active status of an account.")]
    [ProducesResponseType<AccountResponse>(Status200OK)]
    [ProducesResponseType<ValidationErrorResponse>(Status400BadRequest)]
    [ProducesResponseType<NotFoundResponse>(Status404NotFound)]
<<<<<<< HEAD
    public async Task<IActionResult> ChangeActiveStatus(ChangeActiveStatusCommand command)
    {
        var response = await _mediator.Send(command);
=======
    public async Task<IActionResult> ChangeActiveStatusAsync(Guid accountId,
        CancellationToken cancellationToken = default)
    {
        var command = new ChangeActiveStatusCommand(accountId);
        var response = await _mediator.Send(command, cancellationToken);
>>>>>>> c4d500b0
        return ToResult(response);
    }

    /// <summary>Updates details of an account.</summary>
    /// <param name="command">Account ID and updated details.</param>
<<<<<<< HEAD
    /// <returns>The updated account object.</returns>
    [HttpPut("Update")]
    [EndpointDescription("Updates details of an account.")]
    [ProducesResponseType<AccountResponse>(Status200OK)]
    [ProducesResponseType<ValidationErrorResponse>(Status400BadRequest)]
    [ProducesResponseType<NotFoundResponse>(Status404NotFound)]
    [ProducesResponseType<ConflictResponse>(Status409Conflict)]
    public async Task<IActionResult> UpdateAccount(UpdateAccountCommand command)
    {
        var response = await _mediator.Send(command);
        return ToResult(response);
    }

    /// <summary>Upgrades an account to admin.</summary>
    /// <param name="command">Account ID to make admin.</param>
    /// <returns>The updated account object.</returns>
    [HttpPost("MakeAdmin")]
    [EndpointDescription("Upgrades an account to admin.")]
    [ProducesResponseType<AccountResponse>(Status200OK)]
    [ProducesResponseType<ValidationErrorResponse>(Status400BadRequest)]
    [ProducesResponseType<NotFoundResponse>(Status404NotFound)]
    public async Task<IActionResult> MakeAdmin(MakeAdminCommand command)
    {
        var response = await _mediator.Send(command);
        return ToResult(response);
    }

    /// <summary>Sends admin invite to an email address.</summary>
    /// <param name="command">Email address to send admin invite.</param>
    /// <returns>A success response if the invite was sent.</returns>
    [HttpPost("SendAdminInvite")]
    [EndpointDescription("Sends admin invite to an email address.")]
    [ProducesResponseType(Status200OK)]
    [ProducesResponseType<ValidationErrorResponse>(Status400BadRequest)]
    public async Task<IActionResult> SendAdminInvite(SendAdminInviteCommand command)
    {
        var response = await _mediator.Send(command);
=======
    /// <param name="cancellationToken">Request cancellation token.</param>
    /// <returns>The updated account object.</returns>
    [HttpPatch("Update")]
    [HasPermission(ManageAccounts)]
    [EndpointDescription("Updates details of an account.")]
    [ProducesResponseType<AccountWithDetailsResponse>(Status200OK)]
    [ProducesResponseType<ValidationErrorResponse>(Status400BadRequest)]
    [ProducesResponseType<NotFoundResponse>(Status404NotFound)]
    [ProducesResponseType<ConflictResponse>(Status409Conflict)]
    public async Task<IActionResult> UpdateAccountAsync(UpdateAccountCommand command,
        CancellationToken cancellationToken = default)
    {
        var response = await _mediator.Send(command, cancellationToken);
        return ToResult(response);
    }

    /// <summary>Upgrades a list of accounts to admin.</summary>
    /// <param name="command">Account ID List.</param>
    /// <param name="cancellationToken">Request cancellation token.</param>
    /// <returns>A success response if the accounts are upgraded.</returns>
    [HttpPatch("MakeAdmin")]
    [HasPermission(ManageAccounts)]
    [EndpointDescription("Upgrades a list of accounts to admin")]
    [ProducesResponseType(Status200OK)]
    [ProducesResponseType<ValidationErrorResponse>(Status400BadRequest)]
    [ProducesResponseType<NotFoundResponse>(Status404NotFound)]
    public async Task<IActionResult> MakeAdminAsync(MakeAdminCommand command,
        CancellationToken cancellationToken = default)
    {
        var response = await _mediator.Send(command, cancellationToken);
        return ToResult(response);
    }

    /// <summary>Sends admin invite to a list of email addresses.</summary>
    /// <param name="command">Email address list.</param>
    /// <param name="cancellationToken">Request cancellation token.</param>
    /// <returns>Success response.</returns>
    [HttpPost("SendAdminInvite")]
    [HasPermission(ManageAccounts)]
    [EndpointDescription("Sends admin invite to a list of email addresses.")]
    [ProducesResponseType(Status200OK)]
    [ProducesResponseType<ValidationErrorResponse>(Status400BadRequest)]
    public async Task<IActionResult> SendAdminInviteAsync(SendAdminInviteCommand command,
        CancellationToken cancellationToken)
    {
        var response = await _mediator.Send(command, cancellationToken);
        return ToResult(response);
    }

    /// <summary>Deletes an account.</summary>
    /// <param name="accountId">Account ID.</param>
    /// <param name="cancellationToken">Request cancellation token.</param>
    /// <returns>A success response if the account was deleted.</returns>
    [HttpDelete("Delete/{accountId:guid}")]
    [HasPermission(ManageAccounts)]
    [EndpointDescription("Deletes an account.")]
    [ProducesResponseType(Status200OK)]
    [ProducesResponseType<ValidationErrorResponse>(Status400BadRequest)]
    [ProducesResponseType<NotFoundResponse>(Status404NotFound)]
    public async Task<IActionResult> DeleteAccountAsync(Guid accountId, CancellationToken cancellationToken = default)
    {
        var command = new DeleteAccountCommand(accountId);
        var response = await _mediator.Send(command, cancellationToken);
>>>>>>> c4d500b0
        return ToResult(response);
    }
}<|MERGE_RESOLUTION|>--- conflicted
+++ resolved
@@ -2,18 +2,6 @@
 using Microsoft.AspNetCore.Mvc;
 using OPS.Api.Common;
 using OPS.Api.Common.ErrorResponses;
-<<<<<<< HEAD
-using OPS.Application.Contracts.Dtos;
-using OPS.Application.Features.Accounts.Commands;
-using OPS.Application.Features.Accounts.Queries;
-using static Microsoft.AspNetCore.Http.StatusCodes;
-
-namespace OPS.Api.Controllers;
-
-[Route("api/Account")]
-// [AuthorizeRoles(RoleType.Admin)]
-[ProducesResponseType<UnauthorizedResponse>(Status401Unauthorized)]
-=======
 using OPS.Application.Dtos;
 using OPS.Application.Features.Accounts.Commands;
 using OPS.Application.Features.Accounts.Queries;
@@ -28,22 +16,10 @@
 [ProducesResponseType<UnauthorizedResponse>(Status401Unauthorized)]
 [ProducesResponseType<ForbiddenResponse>(Status403Forbidden)]
 [ProducesResponseType<ExceptionResponse>(Status500InternalServerError)]
->>>>>>> c4d500b0
 public class AccountController(IMediator mediator) : BaseApiController
 {
     private readonly IMediator _mediator = mediator;
 
-<<<<<<< HEAD
-    /// <summary>Retrieves all accounts with details.</summary>
-    /// <returns>A list of account objects.</returns>
-    [HttpGet("All")]
-    [EndpointDescription("Retrieves all accounts with details.")]
-    [ProducesResponseType<List<AccountResponse>>(Status200OK)]
-    public async Task<IActionResult> GetAllAccounts()
-    {
-        var query = new GetAllAccountsQuery();
-        var response = await _mediator.Send(query);
-=======
     /// <summary>Retrieves accounts with details.</summary>
     /// <param name="pageIndex">Page number.</param>
     /// <param name="pageSize">Accounts per page.</param>
@@ -60,81 +36,29 @@
     {
         var query = new GetAllAccountsQuery(pageIndex, pageSize, searchTerm, role);
         var response = await _mediator.Send(query, cancellationToken);
->>>>>>> c4d500b0
         return ToResult(response);
     }
 
     /// <summary>Changes active status of an account.</summary>
-<<<<<<< HEAD
-    /// <param name="command">Account ID to change active status.</param>
-    /// <returns>The updated account object.</returns>
-    [HttpPatch("ChangeActiveStatus")]
-=======
     /// <param name="accountId">Account ID to change active status.</param>
     /// <param name="cancellationToken">Request cancellation token.</param>
     /// <returns>The updated account object.</returns>
     [HttpPatch("ChangeActiveStatus/{accountId:guid}")]
     [HasPermission(ManageAccounts)]
->>>>>>> c4d500b0
     [EndpointDescription("Changes active status of an account.")]
     [ProducesResponseType<AccountResponse>(Status200OK)]
     [ProducesResponseType<ValidationErrorResponse>(Status400BadRequest)]
     [ProducesResponseType<NotFoundResponse>(Status404NotFound)]
-<<<<<<< HEAD
-    public async Task<IActionResult> ChangeActiveStatus(ChangeActiveStatusCommand command)
-    {
-        var response = await _mediator.Send(command);
-=======
     public async Task<IActionResult> ChangeActiveStatusAsync(Guid accountId,
         CancellationToken cancellationToken = default)
     {
         var command = new ChangeActiveStatusCommand(accountId);
         var response = await _mediator.Send(command, cancellationToken);
->>>>>>> c4d500b0
         return ToResult(response);
     }
 
     /// <summary>Updates details of an account.</summary>
     /// <param name="command">Account ID and updated details.</param>
-<<<<<<< HEAD
-    /// <returns>The updated account object.</returns>
-    [HttpPut("Update")]
-    [EndpointDescription("Updates details of an account.")]
-    [ProducesResponseType<AccountResponse>(Status200OK)]
-    [ProducesResponseType<ValidationErrorResponse>(Status400BadRequest)]
-    [ProducesResponseType<NotFoundResponse>(Status404NotFound)]
-    [ProducesResponseType<ConflictResponse>(Status409Conflict)]
-    public async Task<IActionResult> UpdateAccount(UpdateAccountCommand command)
-    {
-        var response = await _mediator.Send(command);
-        return ToResult(response);
-    }
-
-    /// <summary>Upgrades an account to admin.</summary>
-    /// <param name="command">Account ID to make admin.</param>
-    /// <returns>The updated account object.</returns>
-    [HttpPost("MakeAdmin")]
-    [EndpointDescription("Upgrades an account to admin.")]
-    [ProducesResponseType<AccountResponse>(Status200OK)]
-    [ProducesResponseType<ValidationErrorResponse>(Status400BadRequest)]
-    [ProducesResponseType<NotFoundResponse>(Status404NotFound)]
-    public async Task<IActionResult> MakeAdmin(MakeAdminCommand command)
-    {
-        var response = await _mediator.Send(command);
-        return ToResult(response);
-    }
-
-    /// <summary>Sends admin invite to an email address.</summary>
-    /// <param name="command">Email address to send admin invite.</param>
-    /// <returns>A success response if the invite was sent.</returns>
-    [HttpPost("SendAdminInvite")]
-    [EndpointDescription("Sends admin invite to an email address.")]
-    [ProducesResponseType(Status200OK)]
-    [ProducesResponseType<ValidationErrorResponse>(Status400BadRequest)]
-    public async Task<IActionResult> SendAdminInvite(SendAdminInviteCommand command)
-    {
-        var response = await _mediator.Send(command);
-=======
     /// <param name="cancellationToken">Request cancellation token.</param>
     /// <returns>The updated account object.</returns>
     [HttpPatch("Update")]
@@ -198,7 +122,6 @@
     {
         var command = new DeleteAccountCommand(accountId);
         var response = await _mediator.Send(command, cancellationToken);
->>>>>>> c4d500b0
         return ToResult(response);
     }
 }