using OPS.Api;
using OPS.Application;
using OPS.Infrastructure;
using OPS.Persistence;

var builder = WebApplication.CreateBuilder(args);

builder.Services
    .AddInfrastructure(builder.Configuration, builder.Environment, builder.Host)
    .AddPersistence()
    .AddApplication()
    .AddApi(builder.Configuration);
<<<<<<< HEAD
=======

builder.Services.AddSwaggerGen(c =>
{
    c.CustomSchemaIds(type => type.FullName?.Replace(".", "_")); // ? Uses unique names
});
>>>>>>> cabbc418

var app = builder.Build();

app.UseInfrastructure();
app.UseControllers();
app.ApplyMigration();

if (true /*app.Environment.IsDevelopment()*/)
{
    app.UseScalar();
    app.UseSwagger();
    app.UseSwaggerUI();
}

app.Run();<|MERGE_RESOLUTION|>--- conflicted
+++ resolved
@@ -10,14 +10,11 @@
     .AddPersistence()
     .AddApplication()
     .AddApi(builder.Configuration);
-<<<<<<< HEAD
-=======
 
 builder.Services.AddSwaggerGen(c =>
 {
     c.CustomSchemaIds(type => type.FullName?.Replace(".", "_")); // ? Uses unique names
 });
->>>>>>> cabbc418
 
 var app = builder.Build();
 
