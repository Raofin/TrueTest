﻿using OPS.Domain.Contracts.Repository.Common;
using OPS.Domain.Entities.Common;
using OPS.Domain.Entities.User;
using OPS.Domain.Enums;

namespace OPS.Domain.Contracts.Repository.Users;

public interface IAccountRepository : IBaseRepository<Account>
{
    Task<bool> IsUsernameOrEmailUniqueAsync(string? username, string? email, CancellationToken cancellationToken);
    Task<Account?> GetByEmailAsync(string email, CancellationToken cancellationToken);
<<<<<<< HEAD
    Task<List<Account>> GetByEmailsAsync(List<string> emails, CancellationToken cancellationToken);
    Task<List<Account>> GetByEmailsWithRoleAsync(List<string> emails, CancellationToken cancellationToken);
    Task<PaginatedList<Account>> GetAllWithDetails(int pageIndex, int pageSize,
        string? searchTerm = null, CancellationToken cancellationToken = default);
    Task<bool> IsExistsAsync(string? username, string? email, CancellationToken cancellationToken);
=======
    Task<List<Account>> GetByEmailsWithRoleAsync(List<string> emails, CancellationToken cancellationToken);
    Task<PaginatedList<Account>> GetAllWithDetails(int pageIndex, int pageSize,
        string? searchTerm = null, RoleType? role = null, CancellationToken cancellationToken = default);
>>>>>>> a78eb76e
    Task<Account?> GetWithDetails(string usernameOrEmail, CancellationToken cancellationToken);
    Task<Account?> GetWithDetails(Guid accountId, CancellationToken cancellationToken);
    Task<List<Account>> GetNonAdminAccounts(List<Guid> accountIds, CancellationToken cancellationToken);
}<|MERGE_RESOLUTION|>--- conflicted
+++ resolved
@@ -9,17 +9,9 @@
 {
     Task<bool> IsUsernameOrEmailUniqueAsync(string? username, string? email, CancellationToken cancellationToken);
     Task<Account?> GetByEmailAsync(string email, CancellationToken cancellationToken);
-<<<<<<< HEAD
-    Task<List<Account>> GetByEmailsAsync(List<string> emails, CancellationToken cancellationToken);
-    Task<List<Account>> GetByEmailsWithRoleAsync(List<string> emails, CancellationToken cancellationToken);
-    Task<PaginatedList<Account>> GetAllWithDetails(int pageIndex, int pageSize,
-        string? searchTerm = null, CancellationToken cancellationToken = default);
-    Task<bool> IsExistsAsync(string? username, string? email, CancellationToken cancellationToken);
-=======
     Task<List<Account>> GetByEmailsWithRoleAsync(List<string> emails, CancellationToken cancellationToken);
     Task<PaginatedList<Account>> GetAllWithDetails(int pageIndex, int pageSize,
         string? searchTerm = null, RoleType? role = null, CancellationToken cancellationToken = default);
->>>>>>> a78eb76e
     Task<Account?> GetWithDetails(string usernameOrEmail, CancellationToken cancellationToken);
     Task<Account?> GetWithDetails(Guid accountId, CancellationToken cancellationToken);
     Task<List<Account>> GetNonAdminAccounts(List<Guid> accountIds, CancellationToken cancellationToken);
