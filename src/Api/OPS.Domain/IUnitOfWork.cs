--- conflicted
+++ resolved
@@ -16,11 +16,8 @@
     IProfileRepository Profile { get; }
     IProfileSocialRepository ProfileSocial { get; }
     IProblemSubmissionRepository ProblemSubmission { get; }
-<<<<<<< HEAD
     ICloudFileRepository CloudFile { get; }
-=======
     ITestCaseRepository TestCase { get; }
->>>>>>> cabbc418
 
     Task<int> CommitAsync(CancellationToken cancellationToken = default);
 }