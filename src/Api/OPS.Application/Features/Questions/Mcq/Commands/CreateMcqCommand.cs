--- conflicted
+++ resolved
@@ -1,10 +1,7 @@
 ﻿using ErrorOr;
 using FluentValidation;
 using MediatR;
-<<<<<<< HEAD
-=======
 using OPS.Application.Common.Extensions;
->>>>>>> a78eb76e
 using OPS.Application.Dtos;
 using OPS.Application.Mappers;
 using OPS.Domain;
@@ -66,13 +63,7 @@
             }
         ).ToList();
 
-<<<<<<< HEAD
-        var newPoints = questions.Sum(q => q.Points);
-        exam.McqPoints += newPoints;
-        exam.TotalPoints += newPoints;
-=======
         exam.McqPoints += questions.Sum(q => q.Points);
->>>>>>> a78eb76e
 
         _unitOfWork.Question.AddRange(questions);
         var result = await _unitOfWork.CommitAsync(cancellationToken);
@@ -88,11 +79,7 @@
     public CreateMcqCommandValidator()
     {
         RuleFor(x => x.ExamId)
-<<<<<<< HEAD
-            .NotEqual(Guid.Empty);
-=======
             .IsValidGuid();
->>>>>>> a78eb76e
 
         RuleFor(x => x.McqQuestions)
             .NotEmpty();
