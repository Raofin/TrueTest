﻿using ErrorOr;
using FluentValidation;
using MediatR;
using OPS.Application.Common.Extensions;
using OPS.Domain;

namespace OPS.Application.Features.Questions.ProblemSolving.Commands;

public record DeleteProblemSolvingCommand(Guid QuestionId) : IRequest<ErrorOr<Success>>;

public class DeleteProblemSolvingCommandHandler(IUnitOfWork unitOfWork)
    : IRequestHandler<DeleteProblemSolvingCommand, ErrorOr<Success>>
{
    private readonly IUnitOfWork _unitOfWork = unitOfWork;

    public async Task<ErrorOr<Success>> Handle(DeleteProblemSolvingCommand request, CancellationToken cancellationToken)
    {
        var question = await _unitOfWork.Question.GetWithTestCases(request.QuestionId, cancellationToken);
        if (question is null) return Error.NotFound();

        if (question.Examination.IsPublished)
            return Error.Conflict(description: "Exam of this question is already published");

        question.Examination.ProblemSolvingPoints -= question.Points;
<<<<<<< HEAD
        question.Examination.TotalPoints -= question.Points;
=======
>>>>>>> a78eb76e

        _unitOfWork.TestCase.RemoveRange(question.TestCases);
        _unitOfWork.Question.Remove(question);
        var result = await _unitOfWork.CommitAsync(cancellationToken);

        return result > 0 ? Result.Success : Error.Unexpected();
    }
}

public class DeleteProblemSolvingCommandValidator : AbstractValidator<DeleteProblemSolvingCommand>
{
    public DeleteProblemSolvingCommandValidator()
    {
        RuleFor(x => x.QuestionId)
            .IsValidGuid();
    }
}<|MERGE_RESOLUTION|>--- conflicted
+++ resolved
@@ -22,10 +22,6 @@
             return Error.Conflict(description: "Exam of this question is already published");
 
         question.Examination.ProblemSolvingPoints -= question.Points;
-<<<<<<< HEAD
-        question.Examination.TotalPoints -= question.Points;
-=======
->>>>>>> a78eb76e
 
         _unitOfWork.TestCase.RemoveRange(question.TestCases);
         _unitOfWork.Question.Remove(question);
