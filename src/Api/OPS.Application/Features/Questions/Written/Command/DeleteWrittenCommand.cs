--- conflicted
+++ resolved
@@ -22,10 +22,6 @@
             return Error.Conflict(description: "Exam of this question is already published");
 
         question.Examination.WrittenPoints -= question.Points;
-<<<<<<< HEAD
-        question.Examination.TotalPoints -= question.Points;
-=======
->>>>>>> a78eb76e
 
         _unitOfWork.Question.Remove(question);
         var result = await _unitOfWork.CommitAsync(cancellationToken);
