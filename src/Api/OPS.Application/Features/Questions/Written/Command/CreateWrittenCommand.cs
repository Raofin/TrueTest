--- conflicted
+++ resolved
@@ -1,10 +1,7 @@
 using ErrorOr;
 using FluentValidation;
 using MediatR;
-<<<<<<< HEAD
-=======
 using OPS.Application.Common.Extensions;
->>>>>>> a78eb76e
 using OPS.Application.Dtos;
 using OPS.Application.Mappers;
 using OPS.Domain;
@@ -37,11 +34,7 @@
         if (exam.IsPublished)
             return Error.Conflict(description: "Exam of this question is already published");
 
-<<<<<<< HEAD
-        var questions = request.WrittenQuestions.Select(
-=======
         var newQuestions = request.WrittenQuestions.Select(
->>>>>>> a78eb76e
             written => new Question
             {
                 StatementMarkdown = written.StatementMarkdown,
@@ -53,17 +46,6 @@
             }
         ).ToList();
 
-<<<<<<< HEAD
-        var newPoints = questions.Sum(q => q.Points);
-        exam.WrittenPoints += newPoints;
-        exam.TotalPoints += newPoints;
-
-        _unitOfWork.Question.AddRange(questions);
-        var result = await _unitOfWork.CommitAsync(cancellationToken);
-
-        return result > 0
-            ? questions.Select(q => q.MapToWrittenQuestionDto()).ToList()
-=======
         exam.WrittenPoints += newQuestions.Sum(q => q.Points);
 
         _unitOfWork.Question.AddRange(newQuestions);
@@ -71,7 +53,6 @@
 
         return result > 0
             ? newQuestions.Select(q => q.MapToWrittenQuestionDto()).ToList()
->>>>>>> a78eb76e
             : Error.Unexpected();
     }
 }
@@ -81,11 +62,7 @@
     public CreateWrittenCommandValidator()
     {
         RuleFor(x => x.ExamId)
-<<<<<<< HEAD
-            .NotEqual(Guid.Empty);
-=======
             .IsValidGuid();
->>>>>>> a78eb76e
 
         RuleFor(x => x.WrittenQuestions)
             .NotEmpty();
