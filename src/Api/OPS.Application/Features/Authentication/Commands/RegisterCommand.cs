﻿using ErrorOr;
using FluentValidation;
using MediatR;
<<<<<<< HEAD
using OPS.Application.CrossCutting.Constants;
=======
using OPS.Application.Common.Constants;
>>>>>>> a78eb76e
using OPS.Application.Dtos;
using OPS.Application.Services.AuthService;
using OPS.Domain;
using OPS.Domain.Contracts.Core.Authentication;
using OPS.Domain.Entities.User;
using OPS.Domain.Enums;

namespace OPS.Application.Features.Authentication.Commands;

public record RegisterCommand(
    string Username,
    string Email,
    string Password,
    string Otp) : IRequest<ErrorOr<AuthenticationResponse>>;

public class RegisterCommandHandler(
    IUnitOfWork unitOfWork,
    IPasswordHasher passwordHasher,
    IAuthService authService) : IRequestHandler<RegisterCommand, ErrorOr<AuthenticationResponse>>
{
    private readonly IUnitOfWork _unitOfWork = unitOfWork;
    private readonly IPasswordHasher _passwordHasher = passwordHasher;
    private readonly IAuthService _authService = authService;

    public async Task<ErrorOr<AuthenticationResponse>> Handle(
        RegisterCommand request, CancellationToken cancellationToken)
    {
        var isUserUnique = await _unitOfWork.Account.IsUsernameOrEmailUniqueAsync(
            request.Username, request.Email, cancellationToken);

        if (!isUserUnique) return Error.Conflict();

        var isValidOtp = await _unitOfWork.Otp.IsValidOtpAsync(request.Email, request.Otp, cancellationToken);
        if (!isValidOtp) return Error.Unauthorized(description: "Invalid OTP.");

        var (hashedPassword, salt) = _passwordHasher.HashPassword(request.Password);

        var account = new Account
        {
            Username = request.Username,
            Email = request.Email,
            PasswordHash = hashedPassword,
            Salt = salt,
            AccountRoles = new List<AccountRole> { new() { RoleId = (int)RoleType.Candidate } }
        };

        _unitOfWork.Account.Add(account);

        await HandleAdminInvite(account, cancellationToken);
        await HandleExamInvite(account, cancellationToken);

        var result = await _unitOfWork.CommitAsync(cancellationToken);

        return result > 0 ? _authService.AuthenticateUser(account) : Error.Unexpected();
    }

    private async Task HandleAdminInvite(Account account, CancellationToken cancellationToken)
    {
        var adminInvite = await _unitOfWork.AdminInvite.GetByEmailAsync(account.Email, cancellationToken);

        if (adminInvite != null)
        {
            _unitOfWork.AdminInvite.Remove(adminInvite);
<<<<<<< HEAD
            _unitOfWork.AccountRole.Add(new AccountRole
            {
                AccountId = account.Id,
                RoleId = (int)RoleType.Admin
            });
=======
            _unitOfWork.AccountRole.Add(
                new AccountRole
                {
                    AccountId = account.Id,
                    RoleId = (int)RoleType.Admin
                }
            );
>>>>>>> a78eb76e
        }
    }

    private async Task HandleExamInvite(Account account, CancellationToken cancellationToken)
    {
        var examInvites = await _unitOfWork.ExamCandidate.GetByEmailAsync(account.Email, cancellationToken);

        if (examInvites.Count != 0)
        {
            foreach (var examInvite in examInvites)
                examInvite.AccountId = account.Id;
        }
    }
}

public class RegisterCommandValidator : AbstractValidator<RegisterCommand>
{
    public RegisterCommandValidator()
    {
        RuleFor(x => x.Username)
            .NotEmpty()
            .MinimumLength(4)
            .MaximumLength(50);

        RuleFor(x => x.Email)
            .NotEmpty()
            .Matches(ValidationConstants.EmailRegex);

        RuleFor(x => x.Password)
            .NotEmpty()
            .Matches(ValidationConstants.PasswordRegex)
            .WithMessage(
                "Password must be at least 8 chars long, contain at least 1x (lowercase, uppercase, digit, special char).");

        RuleFor(x => x.Otp)
            .NotEmpty()
            .Length(4);
    }
}<|MERGE_RESOLUTION|>--- conflicted
+++ resolved
@@ -1,11 +1,7 @@
 ﻿using ErrorOr;
 using FluentValidation;
 using MediatR;
-<<<<<<< HEAD
-using OPS.Application.CrossCutting.Constants;
-=======
 using OPS.Application.Common.Constants;
->>>>>>> a78eb76e
 using OPS.Application.Dtos;
 using OPS.Application.Services.AuthService;
 using OPS.Domain;
@@ -69,13 +65,6 @@
         if (adminInvite != null)
         {
             _unitOfWork.AdminInvite.Remove(adminInvite);
-<<<<<<< HEAD
-            _unitOfWork.AccountRole.Add(new AccountRole
-            {
-                AccountId = account.Id,
-                RoleId = (int)RoleType.Admin
-            });
-=======
             _unitOfWork.AccountRole.Add(
                 new AccountRole
                 {
@@ -83,7 +72,6 @@
                     RoleId = (int)RoleType.Admin
                 }
             );
->>>>>>> a78eb76e
         }
     }
 
