﻿using ErrorOr;
using FluentValidation;
using MediatR;
using OPS.Application.Common.Constants;
using OPS.Application.Dtos;
using OPS.Application.Services.AuthService;
using OPS.Domain;
using OPS.Domain.Contracts.Core.Authentication;

namespace OPS.Application.Features.Authentication.Commands;

public record PasswordRecoveryCommand(
    string Email,
    string NewPassword,
    string Otp) : IRequest<ErrorOr<AuthenticationResponse>>;

public class ResetPasswordCommandHandler(
    IUnitOfWork unitOfWork,
    IPasswordHasher passwordHasher,
    IAuthService authService) : IRequestHandler<PasswordRecoveryCommand, ErrorOr<AuthenticationResponse>>
{
    private readonly IUnitOfWork _unitOfWork = unitOfWork;
    private readonly IPasswordHasher _passwordHasher = passwordHasher;
    private readonly IAuthService _authService = authService;

<<<<<<< HEAD
    public async Task<ErrorOr<AuthenticationResponse>> Handle(PasswordRecoveryCommand request, CancellationToken cancellationToken)
=======
    public async Task<ErrorOr<AuthenticationResponse>> Handle(
        PasswordRecoveryCommand request, CancellationToken cancellationToken)
>>>>>>> c4d500b0
    {
        var account = await _unitOfWork.Account.GetByEmailAsync(request.Email, cancellationToken);
        if (account == null) return Error.NotFound();

        var isValidOtp = await _unitOfWork.Otp.IsValidOtpAsync(request.Email, request.Otp, cancellationToken);
        if (!isValidOtp) return Error.Unauthorized(description: "Invalid OTP.");

<<<<<<< HEAD
        if (!isValidOtp)
            return Error.Unauthorized(description: "Invalid OTP.");

        var (hashedPassword, salt) = _passwordHasher.HashPassword(request.NewPassword);

=======
        var (hashedPassword, salt) = _passwordHasher.HashPassword(request.NewPassword);
>>>>>>> c4d500b0
        account.PasswordHash = hashedPassword;
        account.Salt = salt;

        var result = await _unitOfWork.CommitAsync(cancellationToken);

        return result > 0 ? _authService.AuthenticateUser(account) : Error.Unexpected();
    }
}

public class ResetPasswordCommandValidator : AbstractValidator<PasswordRecoveryCommand>
{
    public ResetPasswordCommandValidator()
    {
        RuleFor(x => x.Email)
            .NotEmpty()
            .Matches(ValidationConstants.EmailRegex);

        RuleFor(x => x.NewPassword)
            .NotEmpty()
            .Matches(ValidationConstants.PasswordRegex)
            .WithMessage(
                "Password must be at least 8 chars long, contain at least 1x (lowercase, uppercase, digit, special char).");

        RuleFor(x => x.Otp)
            .NotEmpty()
            .Length(4);
    }
}<|MERGE_RESOLUTION|>--- conflicted
+++ resolved
@@ -23,12 +23,8 @@
     private readonly IPasswordHasher _passwordHasher = passwordHasher;
     private readonly IAuthService _authService = authService;
 
-<<<<<<< HEAD
-    public async Task<ErrorOr<AuthenticationResponse>> Handle(PasswordRecoveryCommand request, CancellationToken cancellationToken)
-=======
     public async Task<ErrorOr<AuthenticationResponse>> Handle(
         PasswordRecoveryCommand request, CancellationToken cancellationToken)
->>>>>>> c4d500b0
     {
         var account = await _unitOfWork.Account.GetByEmailAsync(request.Email, cancellationToken);
         if (account == null) return Error.NotFound();
@@ -36,15 +32,7 @@
         var isValidOtp = await _unitOfWork.Otp.IsValidOtpAsync(request.Email, request.Otp, cancellationToken);
         if (!isValidOtp) return Error.Unauthorized(description: "Invalid OTP.");
 
-<<<<<<< HEAD
-        if (!isValidOtp)
-            return Error.Unauthorized(description: "Invalid OTP.");
-
         var (hashedPassword, salt) = _passwordHasher.HashPassword(request.NewPassword);
-
-=======
-        var (hashedPassword, salt) = _passwordHasher.HashPassword(request.NewPassword);
->>>>>>> c4d500b0
         account.PasswordHash = hashedPassword;
         account.Salt = salt;
 
